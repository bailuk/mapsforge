/*
 * Copyright 2010, 2011, 2012, 2013 mapsforge.org
<<<<<<< HEAD
 * Copyright 2014-2015 Ludwig M Brinckmann
=======
 * Copyright 2014 Ludwig M Brinckmann
 * Copyright 2015 devemux86
>>>>>>> d54daaf3
 *
 * This program is free software: you can redistribute it and/or modify it under the
 * terms of the GNU Lesser General Public License as published by the Free Software
 * Foundation, either version 3 of the License, or (at your option) any later version.
 *
 * This program is distributed in the hope that it will be useful, but WITHOUT ANY
 * WARRANTY; without even the implied warranty of MERCHANTABILITY or FITNESS FOR A
 * PARTICULAR PURPOSE. See the GNU Lesser General Public License for more details.
 *
 * You should have received a copy of the GNU Lesser General Public License along with
 * this program. If not, see <http://www.gnu.org/licenses/>.
 */
package org.mapsforge.core.mapelements;

import org.mapsforge.core.graphics.Bitmap;
import org.mapsforge.core.graphics.Canvas;
import org.mapsforge.core.graphics.Display;
import org.mapsforge.core.graphics.Matrix;
import org.mapsforge.core.model.Point;
import org.mapsforge.core.model.Rectangle;
import org.mapsforge.core.model.Rotation;

public class SymbolContainer extends MapElementContainer {

<<<<<<< HEAD
	private final boolean alignCanvas; // if it has a fixed angle to canvas.
	private final boolean alignCenter;
=======
	final boolean alignCenter;
>>>>>>> d54daaf3
	public Bitmap symbol;
	public final float theta;


	public SymbolContainer(Point point, Display display, int priority, Bitmap symbol, boolean alignCanvas) {
		this(point, display, priority, symbol, 0, true, true);
	}

	public SymbolContainer(Point point, Display display, int priority, Bitmap symbol, float theta, boolean alignCenter, boolean alignCanvas) {
		super(point, display, priority);
		this.symbol = symbol;
		this.theta = theta;
		this.alignCanvas = alignCanvas;
		this.alignCenter = alignCenter;
		if (alignCenter) {
			double halfWidth = this.symbol.getWidth() / 2d;
			double halfHeight = this.symbol.getHeight() / 2d;
			this.boundary = new Rectangle(-halfWidth, -halfHeight, halfWidth, halfHeight);
		} else {
			this.boundary = new Rectangle(0,0, this.symbol.getWidth(), this.symbol.getHeight());
		}

		this.symbol.incrementRefCount();
	}

	@Override
	public boolean equals(Object obj) {
		if (!super.equals(obj)) {
			return false;
		}
		if (!(obj instanceof SymbolContainer)) {
			return false;
		}
		SymbolContainer other = (SymbolContainer) obj;
		if (this.symbol != other.symbol) {
			return false;
		}
		return true;
	}

	@Override
	public int hashCode() {
		int result = super.hashCode();
		result = 31 * result + symbol.hashCode();
		return result;
	}

	public void draw(Canvas canvas, Point origin, Matrix matrix, final Rotation rotation) {
		matrix.reset();
<<<<<<< HEAD
		matrix.translate((float) (this.xy.x - origin.x + boundary.left), (float) (this.xy.y - origin.y + boundary.top));

		float totalTheta = theta; // this is the rotation angle combined from map rotation and symbol rotation
		if (!Rotation.noRotation(rotation) && this.alignCanvas) {
			totalTheta -= rotation.radians;
		}
		// TODO ROTATION: compute positions when not center aligned
		if (totalTheta != 0 && alignCenter) {
			matrix.rotate(totalTheta, (float) -boundary.left, (float) -boundary.top);
=======
		// We cast to int for pixel perfect positioning
		matrix.translate((int) (this.xy.x - origin.x + boundary.left), (int) (this.xy.y - origin.y + boundary.top));
		if (theta != 0 && alignCenter) {
			matrix.rotate(theta, (float) -boundary.left, (float) -boundary.top);
>>>>>>> d54daaf3
		} else {
			matrix.rotate(totalTheta);
		}
		canvas.drawBitmap(this.symbol, matrix);
	}

}<|MERGE_RESOLUTION|>--- conflicted
+++ resolved
@@ -1,11 +1,7 @@
 /*
  * Copyright 2010, 2011, 2012, 2013 mapsforge.org
-<<<<<<< HEAD
  * Copyright 2014-2015 Ludwig M Brinckmann
-=======
- * Copyright 2014 Ludwig M Brinckmann
  * Copyright 2015 devemux86
->>>>>>> d54daaf3
  *
  * This program is free software: you can redistribute it and/or modify it under the
  * terms of the GNU Lesser General Public License as published by the Free Software
@@ -30,12 +26,8 @@
 
 public class SymbolContainer extends MapElementContainer {
 
-<<<<<<< HEAD
-	private final boolean alignCanvas; // if it has a fixed angle to canvas.
-	private final boolean alignCenter;
-=======
-	final boolean alignCenter;
->>>>>>> d54daaf3
+        final boolean alignCanvas; // if it has a fixed angle to canvas.
+        final boolean alignCenter;
 	public Bitmap symbol;
 	public final float theta;
 
@@ -85,8 +77,8 @@
 
 	public void draw(Canvas canvas, Point origin, Matrix matrix, final Rotation rotation) {
 		matrix.reset();
-<<<<<<< HEAD
-		matrix.translate((float) (this.xy.x - origin.x + boundary.left), (float) (this.xy.y - origin.y + boundary.top));
+		// We cast to int for pixel perfect positioning
+		matrix.translate((int) (this.xy.x - origin.x + boundary.left), (int) (this.xy.y - origin.y + boundary.top));
 
 		float totalTheta = theta; // this is the rotation angle combined from map rotation and symbol rotation
 		if (!Rotation.noRotation(rotation) && this.alignCanvas) {
@@ -95,12 +87,6 @@
 		// TODO ROTATION: compute positions when not center aligned
 		if (totalTheta != 0 && alignCenter) {
 			matrix.rotate(totalTheta, (float) -boundary.left, (float) -boundary.top);
-=======
-		// We cast to int for pixel perfect positioning
-		matrix.translate((int) (this.xy.x - origin.x + boundary.left), (int) (this.xy.y - origin.y + boundary.top));
-		if (theta != 0 && alignCenter) {
-			matrix.rotate(theta, (float) -boundary.left, (float) -boundary.top);
->>>>>>> d54daaf3
 		} else {
 			matrix.rotate(totalTheta);
 		}
