--- conflicted
+++ resolved
@@ -43,10 +43,6 @@
 
 	InputStream platformSpecificSources(String relativePathPrefix, String src) throws IOException;
 
-<<<<<<< HEAD
 	ResourceBitmap renderSvg(InputStream inputStream, float scaleFactor, int width, int height, int hash) throws IOException;
 
-=======
-	ResourceBitmap renderSvg(InputStream inputStream, float scaleFactor, int hash) throws IOException;
->>>>>>> 2d49e43c
 }