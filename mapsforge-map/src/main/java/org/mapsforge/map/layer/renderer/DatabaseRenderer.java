/*
 * Copyright 2010, 2011, 2012, 2013 mapsforge.org
 * Copyright 2014-2015 Ludwig M Brinckmann
 * Copyright 2014, 2015 devemux86
 *
 * This program is free software: you can redistribute it and/or modify it under the
 * terms of the GNU Lesser General Public License as published by the Free Software
 * Foundation, either version 3 of the License, or (at your option) any later version.
 *
 * This program is distributed in the hope that it will be useful, but WITHOUT ANY
 * WARRANTY; without even the implied warranty of MERCHANTABILITY or FITNESS FOR A
 * PARTICULAR PURPOSE. See the GNU Lesser General Public License for more details.
 *
 * You should have received a copy of the GNU Lesser General Public License along with
 * this program. If not, see <http://www.gnu.org/licenses/>.
 */
package org.mapsforge.map.layer.renderer;

import java.util.HashSet;
import java.util.Iterator;
import java.util.List;
import java.util.Set;
import java.util.logging.Logger;

import org.mapsforge.core.graphics.Color;
import org.mapsforge.core.mapelements.MapElementContainer;
import org.mapsforge.core.graphics.GraphicFactory;
import org.mapsforge.core.graphics.TileBitmap;
import org.mapsforge.core.model.Rectangle;
import org.mapsforge.core.model.Tile;
import org.mapsforge.map.layer.cache.TileCache;
import org.mapsforge.map.layer.labels.TileBasedLabelStore;
import org.mapsforge.map.datastore.MapDataStore;
import org.mapsforge.map.datastore.MapReadResult;
import org.mapsforge.map.rendertheme.RenderContext;
import org.mapsforge.map.util.LayerUtil;

/**
 * The DatabaseRenderer renders map tiles by reading from a {@link org.mapsforge.map.datastore.MapDataStore}.
 */
public class DatabaseRenderer extends StandardRenderer {

	private static final Logger LOGGER = Logger.getLogger(DatabaseRenderer.class.getName());
	private final TileBasedLabelStore labelStore;
	private final boolean renderLabels;
	private final TileCache tileCache;
	private final TileDependencies tileDependencies;

	/**
	 * Constructs a new DatabaseRenderer.
	 * There are three possible configurations:
	 * 1) render labels directly onto tiles: renderLabels == true && tileCache != null
	 * 2) do not render labels but cache them: renderLabels == false && labelStore != null
	 * 3) do not render or cache labels: renderLabels == false && labelStore == null
	 *
	 * @param mapDataStore the data source.
	 * @param graphicFactory the graphic factory.
	 * @param tileCache where tiles are cached (needed if labels are drawn directly onto tiles, otherwise null)
	 * @param labelStore where labels are cached.
	 * @param renderLabels if labels should be rendered.
	 */
	public DatabaseRenderer(MapDataStore mapDataStore,
			GraphicFactory graphicFactory, TileCache tileCache, TileBasedLabelStore labelStore, boolean renderLabels) {
		super(mapDataStore, graphicFactory, renderLabels);
		this.tileCache = tileCache;
		this.labelStore = labelStore;
		this.renderLabels = renderLabels;
		if (!renderLabels) {
			this.tileDependencies = null;
		} else {
			this.tileDependencies = new TileDependencies();
		}
	}

	/**
	 * Called when a job needs to be executed.
	 * 
	 * @param rendererJob
	 *            the job that should be executed.
	 */
	public TileBitmap executeJob(RendererJob rendererJob) {

		RenderContext renderContext = null;
		try {
			renderContext = new RenderContext(rendererJob, new CanvasRasterer(graphicFactory));

			if (renderBitmap(renderContext)) {
				TileBitmap bitmap = null;

				if (this.mapDataStore != null) {
					MapReadResult mapReadResult = this.mapDataStore.readMapData(rendererJob.tile);
					processReadMapData(renderContext, mapReadResult);
				}

				if (!rendererJob.labelsOnly) {
					bitmap = this.graphicFactory.createTileBitmap(rendererJob.tile.tileSize, rendererJob.hasAlpha);
					bitmap.setTimestamp(rendererJob.mapDataStore.getDataTimestamp(rendererJob.tile));
					renderContext.canvasRasterer.setCanvasBitmap(bitmap);
					if (!rendererJob.hasAlpha && rendererJob.displayModel.getBackgroundColor() != renderContext.renderTheme.getMapBackground()) {
						renderContext.canvasRasterer.fill(renderContext.renderTheme.getMapBackground());
					}
					renderContext.canvasRasterer.drawWays(renderContext);
				}

				if (this.renderLabels) {
					Set<MapElementContainer> labelsToDraw = processLabels(renderContext);
					// now draw the ways and the labels
					renderContext.canvasRasterer.drawMapElements(labelsToDraw, rendererJob.tile);
				}
				if (this.labelStore != null) {
					// store elements for this tile in the label cache
					this.labelStore.storeMapItems(rendererJob.tile, renderContext.labels);
				}

				if (!rendererJob.labelsOnly && renderContext.renderTheme.hasMapBackgroundOutside()) {
					// blank out all areas outside of map
					Rectangle insideArea = this.mapDataStore.boundingBox().getPositionRelativeToTile(rendererJob.tile);
					if (!rendererJob.hasAlpha) {
						renderContext.canvasRasterer.fillOutsideAreas(renderContext.renderTheme.getMapBackgroundOutside(), insideArea);
					} else {
						renderContext.canvasRasterer.fillOutsideAreas(Color.TRANSPARENT, insideArea);
					}
				}
				return bitmap;
			}
			// outside of map area with background defined:
			return createBackgroundBitmap(renderContext);
		} catch (Exception e) {
			LOGGER.warning(e.getMessage());
			return null;
		} finally {
			if (renderContext != null) {
				renderContext.destroy();
			}
		}
	}

	public MapDataStore getMapDatabase() {
		return this.mapDataStore;
	}


	void removeTileInProgress(Tile tile) {
		if (this.tileDependencies != null) {
			this.tileDependencies.removeTileInProgress(tile);
		}
	}

<<<<<<< HEAD
	@Override
	public void renderArea(final RenderContext renderContext, Paint fill, Paint stroke, int level, PolylineContainer way) {
		renderContext.addToCurrentDrawingLayer(level, new ShapePaintContainer(way, stroke));
		renderContext.addToCurrentDrawingLayer(level, new ShapePaintContainer(way, fill));
	}

	@Override
	public void renderAreaCaption(final RenderContext renderContext, Display display, int priority, String caption, float horizontalOffset, float verticalOffset, Paint fill, Paint stroke, Position position, int maxTextWidth, PolylineContainer way) {
		Point centerPoint = way.getCenterAbsolute().offset(horizontalOffset, verticalOffset);
	    renderContext.labels.add(this.graphicFactory.createPointTextContainer(centerPoint, 0, 0, display, priority, caption, fill, stroke, null, position, maxTextWidth));
	}

	@Override
	public void renderAreaSymbol(final RenderContext renderContext, Display display, int priority, Bitmap symbol, PolylineContainer way) {
		Point centerPosition = way.getCenterAbsolute();
	    renderContext.labels.add(new SymbolContainer(centerPosition, display, priority, symbol, true));
	}

	@Override
	public void renderPointOfInterestCaption(final RenderContext renderContext, Display display, int priority, String caption, float horizontalOffset, float verticalOffset, Paint fill, Paint stroke, Position position, int maxTextWidth, PointOfInterest poi) {
		Point poiPosition = MercatorProjection.getPixelAbsolute(poi.position, renderContext.rendererJob.tile.mapSize);

		renderContext.labels.add(this.graphicFactory.createPointTextContainer(poiPosition.offset(horizontalOffset, verticalOffset), 0, 0, display, priority, caption, fill,
				stroke, null, position, maxTextWidth));
	}

	@Override
	public void renderPointOfInterestCircle(final RenderContext renderContext, float radius, Paint fill, Paint stroke, int level, PointOfInterest poi) {
		Point poiPosition = MercatorProjection.getPixelRelativeToTile(poi.position, renderContext.rendererJob.tile);
		renderContext.addToCurrentDrawingLayer(level, new ShapePaintContainer(new CircleContainer(poiPosition, radius), stroke));
		renderContext.addToCurrentDrawingLayer(level, new ShapePaintContainer(new CircleContainer(poiPosition, radius), fill));
	}

	@Override
	public void renderPointOfInterestSymbol(final RenderContext renderContext, Display display, int priority, Bitmap symbol, PointOfInterest poi) {
		Point poiPosition = MercatorProjection.getPixelAbsolute(poi.position, renderContext.rendererJob.tile.mapSize);
		renderContext.labels.add(new SymbolContainer(poiPosition, display, priority, symbol, true));
	}

	@Override
	public void renderWay(final RenderContext renderContext, Paint stroke, float dy, int level, PolylineContainer way) {
		renderContext.addToCurrentDrawingLayer(level, new ShapePaintContainer(way, stroke, dy));
	}

	@Override
	public void renderWaySymbol(final RenderContext renderContext, Display display, int priority, Bitmap symbol, float dy, boolean alignCenter, boolean repeat, float repeatGap, float repeatStart, boolean rotate, PolylineContainer way) {
		WayDecorator.renderSymbol(symbol, display, priority, dy, alignCenter, repeat, repeatGap,
				repeatStart, rotate, way.getCoordinatesAbsolute(), renderContext.labels);
	}

	@Override
	public void renderWayText(final RenderContext renderContext, Display display, int priority, String textKey, float dy, Paint fill, Paint stroke, PolylineContainer way) {
		WayDecorator.renderText(way.getTile(), textKey, display, priority, dy, fill, stroke, way.getCoordinatesAbsolute(), renderContext.labels);
	}

	boolean renderBitmap(RenderContext renderContext) {
		return !renderContext.renderTheme.hasMapBackgroundOutside() || this.mapDatabase.supportsTile(renderContext.rendererJob.tile);
	}
=======
>>>>>>> ea95dcfd

	/**
	 * Draws a bitmap just with outside colour, used for bitmaps outside of map area.
	 * @param renderContext the RenderContext
	 * @return bitmap drawn in single colour.
	 */
	private TileBitmap createBackgroundBitmap(RenderContext renderContext) {
		TileBitmap bitmap = this.graphicFactory.createTileBitmap(renderContext.rendererJob.tile.tileSize, renderContext.rendererJob.hasAlpha);
		renderContext.canvasRasterer.setCanvasBitmap(bitmap);
		if (!renderContext.rendererJob.hasAlpha) {
			renderContext.canvasRasterer.fill(renderContext.renderTheme.getMapBackgroundOutside());
		}
		return bitmap;

	}

	private Set<MapElementContainer> processLabels(RenderContext renderContext) {
		// if we are drawing the labels per tile, we need to establish which tile-overlapping
		// elements need to be drawn.

		Set<MapElementContainer> labelsToDraw = new HashSet<MapElementContainer>();

		synchronized (tileDependencies) {
			// first we need to get the labels from the adjacent tiles if they have already been drawn
			// as those overlapping items must also be drawn on the current tile. They must be drawn regardless
			// of priority clashes as a part of them has alread been drawn.
			Set<Tile> neighbours = renderContext.rendererJob.tile.getNeighbours();
			Iterator<Tile> tileIterator = neighbours.iterator();
			Set<MapElementContainer> undrawableElements = new HashSet<MapElementContainer>();

			tileDependencies.addTileInProgress(renderContext.rendererJob.tile);
			while (tileIterator.hasNext()) {
				Tile neighbour = tileIterator.next();

				if (tileDependencies.isTileInProgress(neighbour) || tileCache.containsKey(renderContext.rendererJob.otherTile(neighbour))) {
					// if a tile has already been drawn, the elements drawn that overlap onto the
					// current tile should be in the tile dependencies, we add them to the labels that
					// need to be drawn onto this tile. For the multi-threaded renderer we also need to take
					// those tiles into account that are not yet in the TileCache: this is taken care of by the
					// set of tilesInProgress inside the TileDependencies.
					labelsToDraw.addAll(tileDependencies.getOverlappingElements(neighbour, renderContext.rendererJob.tile));

					// but we need to remove the labels for this tile that overlap onto a tile that has been drawn
					for (MapElementContainer current : renderContext.labels) {
						if (current.intersects(neighbour.getBoundaryAbsolute())) {
							undrawableElements.add(current);
						}
					}
					// since we already have the data from that tile, we do not need to get the data for
					// it, so remove it from the neighbours list.
					tileIterator.remove();
				} else {
					tileDependencies.removeTileData(neighbour);
				}
			}

			// now we remove the elements that overlap onto a drawn tile from the list of labels
			// for this tile
			renderContext.labels.removeAll(undrawableElements);

			// at this point we have two lists: one is the list of labels that must be drawn because
			// they already overlap from other tiles. The second one is currentLabels that contains
			// the elements on this tile that do not overlap onto a drawn tile. Now we sort this list and
			// remove those elements that clash in this list already.
			List<MapElementContainer> currentElementsOrdered = LayerUtil.collisionFreeOrdered(renderContext.labels);

			// now we go through this list, ordered by priority, to see which can be drawn without clashing.
			Iterator<MapElementContainer> currentMapElementsIterator = currentElementsOrdered.iterator();
			while (currentMapElementsIterator.hasNext()) {
				MapElementContainer current = currentMapElementsIterator.next();
				for (MapElementContainer label : labelsToDraw) {
					if (label.clashesWith(current)) {
						currentMapElementsIterator.remove();
						break;
					}
				}
			}

			labelsToDraw.addAll(currentElementsOrdered);

			// update dependencies, add to the dependencies list all the elements that overlap to the
			// neighbouring tiles, first clearing out the cache for this relation.
			for (Tile tile : neighbours) {
				tileDependencies.removeTileData(renderContext.rendererJob.tile, tile);
				for (MapElementContainer element : labelsToDraw) {
					if (element.intersects(tile.getBoundaryAbsolute())) {
						tileDependencies.addOverlappingElement(renderContext.rendererJob.tile, tile, element);
					}
				}
			}
		}
		return labelsToDraw;
	}

}<|MERGE_RESOLUTION|>--- conflicted
+++ resolved
@@ -146,67 +146,6 @@
 		}
 	}
 
-<<<<<<< HEAD
-	@Override
-	public void renderArea(final RenderContext renderContext, Paint fill, Paint stroke, int level, PolylineContainer way) {
-		renderContext.addToCurrentDrawingLayer(level, new ShapePaintContainer(way, stroke));
-		renderContext.addToCurrentDrawingLayer(level, new ShapePaintContainer(way, fill));
-	}
-
-	@Override
-	public void renderAreaCaption(final RenderContext renderContext, Display display, int priority, String caption, float horizontalOffset, float verticalOffset, Paint fill, Paint stroke, Position position, int maxTextWidth, PolylineContainer way) {
-		Point centerPoint = way.getCenterAbsolute().offset(horizontalOffset, verticalOffset);
-	    renderContext.labels.add(this.graphicFactory.createPointTextContainer(centerPoint, 0, 0, display, priority, caption, fill, stroke, null, position, maxTextWidth));
-	}
-
-	@Override
-	public void renderAreaSymbol(final RenderContext renderContext, Display display, int priority, Bitmap symbol, PolylineContainer way) {
-		Point centerPosition = way.getCenterAbsolute();
-	    renderContext.labels.add(new SymbolContainer(centerPosition, display, priority, symbol, true));
-	}
-
-	@Override
-	public void renderPointOfInterestCaption(final RenderContext renderContext, Display display, int priority, String caption, float horizontalOffset, float verticalOffset, Paint fill, Paint stroke, Position position, int maxTextWidth, PointOfInterest poi) {
-		Point poiPosition = MercatorProjection.getPixelAbsolute(poi.position, renderContext.rendererJob.tile.mapSize);
-
-		renderContext.labels.add(this.graphicFactory.createPointTextContainer(poiPosition.offset(horizontalOffset, verticalOffset), 0, 0, display, priority, caption, fill,
-				stroke, null, position, maxTextWidth));
-	}
-
-	@Override
-	public void renderPointOfInterestCircle(final RenderContext renderContext, float radius, Paint fill, Paint stroke, int level, PointOfInterest poi) {
-		Point poiPosition = MercatorProjection.getPixelRelativeToTile(poi.position, renderContext.rendererJob.tile);
-		renderContext.addToCurrentDrawingLayer(level, new ShapePaintContainer(new CircleContainer(poiPosition, radius), stroke));
-		renderContext.addToCurrentDrawingLayer(level, new ShapePaintContainer(new CircleContainer(poiPosition, radius), fill));
-	}
-
-	@Override
-	public void renderPointOfInterestSymbol(final RenderContext renderContext, Display display, int priority, Bitmap symbol, PointOfInterest poi) {
-		Point poiPosition = MercatorProjection.getPixelAbsolute(poi.position, renderContext.rendererJob.tile.mapSize);
-		renderContext.labels.add(new SymbolContainer(poiPosition, display, priority, symbol, true));
-	}
-
-	@Override
-	public void renderWay(final RenderContext renderContext, Paint stroke, float dy, int level, PolylineContainer way) {
-		renderContext.addToCurrentDrawingLayer(level, new ShapePaintContainer(way, stroke, dy));
-	}
-
-	@Override
-	public void renderWaySymbol(final RenderContext renderContext, Display display, int priority, Bitmap symbol, float dy, boolean alignCenter, boolean repeat, float repeatGap, float repeatStart, boolean rotate, PolylineContainer way) {
-		WayDecorator.renderSymbol(symbol, display, priority, dy, alignCenter, repeat, repeatGap,
-				repeatStart, rotate, way.getCoordinatesAbsolute(), renderContext.labels);
-	}
-
-	@Override
-	public void renderWayText(final RenderContext renderContext, Display display, int priority, String textKey, float dy, Paint fill, Paint stroke, PolylineContainer way) {
-		WayDecorator.renderText(way.getTile(), textKey, display, priority, dy, fill, stroke, way.getCoordinatesAbsolute(), renderContext.labels);
-	}
-
-	boolean renderBitmap(RenderContext renderContext) {
-		return !renderContext.renderTheme.hasMapBackgroundOutside() || this.mapDatabase.supportsTile(renderContext.rendererJob.tile);
-	}
-=======
->>>>>>> ea95dcfd
 
 	/**
 	 * Draws a bitmap just with outside colour, used for bitmaps outside of map area.
