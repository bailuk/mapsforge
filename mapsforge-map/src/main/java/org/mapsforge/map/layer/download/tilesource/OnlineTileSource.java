/*
 * Copyright 2014 devemux86
 *
 * This program is free software: you can redistribute it and/or modify it under the
 * terms of the GNU Lesser General Public License as published by the Free Software
 * Foundation, either version 3 of the License, or (at your option) any later version.
 *
 * This program is distributed in the hope that it will be useful, but WITHOUT ANY
 * WARRANTY; without even the implied warranty of MERCHANTABILITY or FITNESS FOR A
 * PARTICULAR PURPOSE. See the GNU Lesser General Public License for more details.
 *
 * You should have received a copy of the GNU Lesser General Public License along with
 * this program. If not, see <http://www.gnu.org/licenses/>.
 */
package org.mapsforge.map.layer.download.tilesource;

import java.net.MalformedURLException;
import java.net.URL;

import org.mapsforge.core.model.Tile;

public class OnlineTileSource extends AbstractTileSource {
	private boolean alpha = false;
	private String baseUrl = "/";
	private String extension = "png";
	private String name;
	private int parallelRequestsLimit = 8;
	private String protocol = "http";
	private int tileSize = 256;
	private byte zoomLevelMax = 18;
	private byte zoomLevelMin = 0;

	public OnlineTileSource(String[] hostNames, int port) {
		super(hostNames, port);
<<<<<<< HEAD
=======
	}

	public String getBaseUrl() {
		return baseUrl;
	}

	public String getExtension() {
		return extension;
>>>>>>> afd18a0f
	}

	public String getName() {
		return name;
	}

	@Override
	public int getParallelRequestsLimit() {
		return parallelRequestsLimit;
	}

	public String getProtocol() {
		return protocol;
	}

	public int getTileSize() {
		return tileSize;
	}

	@Override
	public URL getTileUrl(Tile tile) throws MalformedURLException {
		StringBuilder stringBuilder = new StringBuilder(32);

		stringBuilder.append(baseUrl);
		stringBuilder.append(tile.zoomLevel);
		stringBuilder.append('/');
		stringBuilder.append(tile.tileX);
		stringBuilder.append('/');
		stringBuilder.append(tile.tileY);
		stringBuilder.append('.').append(extension);

		return new URL(this.protocol, getHostName(), this.port, stringBuilder.toString());
	}

	@Override
	public byte getZoomLevelMax() {
		return zoomLevelMax;
	}

	@Override
	public byte getZoomLevelMin() {
		return zoomLevelMin;
	}

	@Override
	public boolean hasAlpha() {
		return alpha;
	}

	public OnlineTileSource setAlpha(boolean alpha) {
		this.alpha = alpha;
		return this;
	}

	public OnlineTileSource setBaseUrl(String baseUrl) {
		this.baseUrl = baseUrl;
		return this;
	}

	public OnlineTileSource setExtension(String extension) {
		this.extension = extension;
		return this;
	}

	public OnlineTileSource setName(String name) {
		this.name = name;
		return this;
	}

	public OnlineTileSource setParallelRequestsLimit(int parallelRequestsLimit) {
		this.parallelRequestsLimit = parallelRequestsLimit;
		return this;
	}

	public OnlineTileSource setProtocol(String protocol) {
		this.protocol = protocol;
		return this;
	}

	public OnlineTileSource setTileSize(int tileSize) {
		this.tileSize = tileSize;
		return this;
	}

	public OnlineTileSource setZoomLevelMax(byte zoomLevelMax) {
		this.zoomLevelMax = zoomLevelMax;
		return this;
	}

	public OnlineTileSource setZoomLevelMin(byte zoomLevelMin) {
		this.zoomLevelMin = zoomLevelMin;
		return this;
	}
}
<|MERGE_RESOLUTION|>--- conflicted
+++ resolved
@@ -1,139 +1,136 @@
-/*
- * Copyright 2014 devemux86
- *
- * This program is free software: you can redistribute it and/or modify it under the
- * terms of the GNU Lesser General Public License as published by the Free Software
- * Foundation, either version 3 of the License, or (at your option) any later version.
- *
- * This program is distributed in the hope that it will be useful, but WITHOUT ANY
- * WARRANTY; without even the implied warranty of MERCHANTABILITY or FITNESS FOR A
- * PARTICULAR PURPOSE. See the GNU Lesser General Public License for more details.
- *
- * You should have received a copy of the GNU Lesser General Public License along with
- * this program. If not, see <http://www.gnu.org/licenses/>.
- */
-package org.mapsforge.map.layer.download.tilesource;
-
-import java.net.MalformedURLException;
-import java.net.URL;
-
-import org.mapsforge.core.model.Tile;
-
-public class OnlineTileSource extends AbstractTileSource {
-	private boolean alpha = false;
-	private String baseUrl = "/";
-	private String extension = "png";
-	private String name;
-	private int parallelRequestsLimit = 8;
-	private String protocol = "http";
-	private int tileSize = 256;
-	private byte zoomLevelMax = 18;
-	private byte zoomLevelMin = 0;
-
-	public OnlineTileSource(String[] hostNames, int port) {
-		super(hostNames, port);
-<<<<<<< HEAD
-=======
-	}
-
-	public String getBaseUrl() {
-		return baseUrl;
-	}
-
-	public String getExtension() {
-		return extension;
->>>>>>> afd18a0f
-	}
-
-	public String getName() {
-		return name;
-	}
-
-	@Override
-	public int getParallelRequestsLimit() {
-		return parallelRequestsLimit;
-	}
-
-	public String getProtocol() {
-		return protocol;
-	}
-
-	public int getTileSize() {
-		return tileSize;
-	}
-
-	@Override
-	public URL getTileUrl(Tile tile) throws MalformedURLException {
-		StringBuilder stringBuilder = new StringBuilder(32);
-
-		stringBuilder.append(baseUrl);
-		stringBuilder.append(tile.zoomLevel);
-		stringBuilder.append('/');
-		stringBuilder.append(tile.tileX);
-		stringBuilder.append('/');
-		stringBuilder.append(tile.tileY);
-		stringBuilder.append('.').append(extension);
-
-		return new URL(this.protocol, getHostName(), this.port, stringBuilder.toString());
-	}
-
-	@Override
-	public byte getZoomLevelMax() {
-		return zoomLevelMax;
-	}
-
-	@Override
-	public byte getZoomLevelMin() {
-		return zoomLevelMin;
-	}
-
-	@Override
-	public boolean hasAlpha() {
-		return alpha;
-	}
-
-	public OnlineTileSource setAlpha(boolean alpha) {
-		this.alpha = alpha;
-		return this;
-	}
-
-	public OnlineTileSource setBaseUrl(String baseUrl) {
-		this.baseUrl = baseUrl;
-		return this;
-	}
-
-	public OnlineTileSource setExtension(String extension) {
-		this.extension = extension;
-		return this;
-	}
-
-	public OnlineTileSource setName(String name) {
-		this.name = name;
-		return this;
-	}
-
-	public OnlineTileSource setParallelRequestsLimit(int parallelRequestsLimit) {
-		this.parallelRequestsLimit = parallelRequestsLimit;
-		return this;
-	}
-
-	public OnlineTileSource setProtocol(String protocol) {
-		this.protocol = protocol;
-		return this;
-	}
-
-	public OnlineTileSource setTileSize(int tileSize) {
-		this.tileSize = tileSize;
-		return this;
-	}
-
-	public OnlineTileSource setZoomLevelMax(byte zoomLevelMax) {
-		this.zoomLevelMax = zoomLevelMax;
-		return this;
-	}
-
-	public OnlineTileSource setZoomLevelMin(byte zoomLevelMin) {
-		this.zoomLevelMin = zoomLevelMin;
-		return this;
-	}
-}
+/*
+ * Copyright 2014 devemux86
+ *
+ * This program is free software: you can redistribute it and/or modify it under the
+ * terms of the GNU Lesser General Public License as published by the Free Software
+ * Foundation, either version 3 of the License, or (at your option) any later version.
+ *
+ * This program is distributed in the hope that it will be useful, but WITHOUT ANY
+ * WARRANTY; without even the implied warranty of MERCHANTABILITY or FITNESS FOR A
+ * PARTICULAR PURPOSE. See the GNU Lesser General Public License for more details.
+ *
+ * You should have received a copy of the GNU Lesser General Public License along with
+ * this program. If not, see <http://www.gnu.org/licenses/>.
+ */
+package org.mapsforge.map.layer.download.tilesource;
+
+import java.net.MalformedURLException;
+import java.net.URL;
+
+import org.mapsforge.core.model.Tile;
+
+public class OnlineTileSource extends AbstractTileSource {
+	private boolean alpha = false;
+	private String baseUrl = "/";
+	private String extension = "png";
+	private String name;
+	private int parallelRequestsLimit = 8;
+	private String protocol = "http";
+	private int tileSize = 256;
+	private byte zoomLevelMax = 18;
+	private byte zoomLevelMin = 0;
+
+	public OnlineTileSource(String[] hostNames, int port) {
+		super(hostNames, port);
+	}
+
+	public String getBaseUrl() {
+		return baseUrl;
+	}
+
+	public String getExtension() {
+		return extension;
+	}
+
+	public String getName() {
+		return name;
+	}
+
+	@Override
+	public int getParallelRequestsLimit() {
+		return parallelRequestsLimit;
+	}
+
+	public String getProtocol() {
+		return protocol;
+	}
+
+	public int getTileSize() {
+		return tileSize;
+	}
+
+	@Override
+	public URL getTileUrl(Tile tile) throws MalformedURLException {
+		StringBuilder stringBuilder = new StringBuilder(32);
+
+		stringBuilder.append(baseUrl);
+		stringBuilder.append(tile.zoomLevel);
+		stringBuilder.append('/');
+		stringBuilder.append(tile.tileX);
+		stringBuilder.append('/');
+		stringBuilder.append(tile.tileY);
+		stringBuilder.append('.').append(extension);
+
+		return new URL(this.protocol, getHostName(), this.port, stringBuilder.toString());
+	}
+
+	@Override
+	public byte getZoomLevelMax() {
+		return zoomLevelMax;
+	}
+
+	@Override
+	public byte getZoomLevelMin() {
+		return zoomLevelMin;
+	}
+
+	@Override
+	public boolean hasAlpha() {
+		return alpha;
+	}
+
+	public OnlineTileSource setAlpha(boolean alpha) {
+		this.alpha = alpha;
+		return this;
+	}
+
+	public OnlineTileSource setBaseUrl(String baseUrl) {
+		this.baseUrl = baseUrl;
+		return this;
+	}
+
+	public OnlineTileSource setExtension(String extension) {
+		this.extension = extension;
+		return this;
+	}
+
+	public OnlineTileSource setName(String name) {
+		this.name = name;
+		return this;
+	}
+
+	public OnlineTileSource setParallelRequestsLimit(int parallelRequestsLimit) {
+		this.parallelRequestsLimit = parallelRequestsLimit;
+		return this;
+	}
+
+	public OnlineTileSource setProtocol(String protocol) {
+		this.protocol = protocol;
+		return this;
+	}
+
+	public OnlineTileSource setTileSize(int tileSize) {
+		this.tileSize = tileSize;
+		return this;
+	}
+
+	public OnlineTileSource setZoomLevelMax(byte zoomLevelMax) {
+		this.zoomLevelMax = zoomLevelMax;
+		return this;
+	}
+
+	public OnlineTileSource setZoomLevelMin(byte zoomLevelMin) {
+		this.zoomLevelMin = zoomLevelMin;
+		return this;
+	}
+}