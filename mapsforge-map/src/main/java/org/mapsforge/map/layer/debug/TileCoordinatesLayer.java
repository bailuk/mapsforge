--- conflicted
+++ resolved
@@ -53,37 +53,23 @@
 	}
 
 	private final DisplayModel displayModel;
-<<<<<<< HEAD
-	private final Paint paintFront, paintBack;
-=======
 	private final Paint paintBack, paintFront;
->>>>>>> afd18a0f
 
 	public TileCoordinatesLayer(GraphicFactory graphicFactory, DisplayModel displayModel) {
 		super();
 
 		this.displayModel = displayModel;
-<<<<<<< HEAD
-		this.paintFront = createPaintFront(graphicFactory, displayModel);
-		this.paintBack = createPaintBack(graphicFactory, displayModel);
-=======
 
 		this.paintBack = createPaintBack(graphicFactory, displayModel);
 		this.paintFront = createPaintFront(graphicFactory, displayModel);
->>>>>>> afd18a0f
 	}
 
 	public TileCoordinatesLayer(DisplayModel displayModel, Paint paintBack, Paint paintFront) {
 		super();
 
 		this.displayModel = displayModel;
-<<<<<<< HEAD
-		this.paintFront = paintFront;
-		this.paintBack = paintBack;
-=======
 		this.paintBack = paintBack;
 		this.paintFront = paintFront;
->>>>>>> afd18a0f
 	}
 
 	@Override
