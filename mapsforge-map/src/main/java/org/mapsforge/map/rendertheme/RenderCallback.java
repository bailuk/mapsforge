/*
 * Copyright 2010, 2011, 2012, 2013 mapsforge.org
 *
 * This program is free software: you can redistribute it and/or modify it under the
 * terms of the GNU Lesser General Public License as published by the Free Software
 * Foundation, either version 3 of the License, or (at your option) any later version.
 *
 * This program is distributed in the hope that it will be useful, but WITHOUT ANY
 * WARRANTY; without even the implied warranty of MERCHANTABILITY or FITNESS FOR A
 * PARTICULAR PURPOSE. See the GNU Lesser General Public License for more details.
 *
 * You should have received a copy of the GNU Lesser General Public License along with
 * this program. If not, see <http://www.gnu.org/licenses/>.
 */
package org.mapsforge.map.rendertheme;

import org.mapsforge.core.graphics.Bitmap;
import org.mapsforge.core.graphics.Display;
import org.mapsforge.core.graphics.Position;
import org.mapsforge.core.graphics.Paint;
import org.mapsforge.map.layer.renderer.PolylineContainer;
import org.mapsforge.map.reader.PointOfInterest;

/**
 * Callback methods for rendering areas, ways and points of interest (POIs).
 */
public interface RenderCallback {
	/**
	 * Renders an area with the given parameters.
	 *
	 * @param renderContext
	 * @param fill
	 *            the paint to be used for rendering the area.
	 * @param stroke
 *            an optional paint for the area casing (may be null).
	 * @param level
	 */
	void renderArea(final RenderContext renderContext, Paint fill, Paint stroke, int level, PolylineContainer way);

	/**
	 * Renders an area caption with the given text.
<<<<<<< HEAD
	 * @param way the way for the caption.
=======
	 * @param renderContext
>>>>>>> afd18a0f
	 * @param display display mode
	 * @param priority priority level
	 * @param caption the text.
	 * @param horizontalOffset the horizontal offset of the text.
	 * @param verticalOffset the vertical offset of the text.
	 * @param fill the paint for the text.
	 * @param stroke the casing of the text (may be null).
	 * @param position optional position (may be null)
	 * @param maxTextWidth maximum text width .
<<<<<<< HEAD
	 */
	 void renderAreaCaption(PolylineContainer way, Display display, int priority, String caption, float horizontalOffset, float verticalOffset,
	                       Paint fill, Paint stroke, Position position, int maxTextWidth);
=======
	 * @param way the way for the caption.
	 */
	 void renderAreaCaption(final RenderContext renderContext, Display display, int priority, String caption, float horizontalOffset, float verticalOffset, Paint fill, Paint stroke, Position position, int maxTextWidth, PolylineContainer way);
>>>>>>> afd18a0f

	/**
	 * Renders an area symbol with the given bitmap.
	 *
	 * @param renderContext
	 * @param symbol
	 */
<<<<<<< HEAD
	void renderAreaSymbol(PolylineContainer way, Display display, int priority, Bitmap symbol);
=======
	void renderAreaSymbol(final RenderContext renderContext, Display display, int priority, Bitmap symbol, PolylineContainer way);
>>>>>>> afd18a0f

	/**
	 * Renders a point of interest caption with the given text.
	 *
	 * @param renderContext
	 * @param caption
	 *            the text to be rendered.
	 * @param horizontalOffset
 *            the horizontal offset of the caption.
	 * @param verticalOffset
*            the vertical offset of the caption.
	 * @param fill
*            the paint to be used for rendering the text.
	 * @param stroke
*            an optional paint for the text casing (may be null).
	 * @param position
	 *
	 */
<<<<<<< HEAD
	void renderPointOfInterestCaption(PointOfInterest poi, Display display, int priority, String caption, float horizontalOffset, float verticalOffset,
	                                  Paint fill, Paint stroke, Position position, int maxTextWidth, Tile tile);
=======
	void renderPointOfInterestCaption(final RenderContext renderContext, Display display, int priority, String caption, float horizontalOffset, float verticalOffset, Paint fill, Paint stroke, Position position, int maxTextWidth, PointOfInterest poi);
>>>>>>> afd18a0f

	/**
	 * Renders a point of interest circle with the given parameters.
	 *
	 * @param renderContext
	 * @param radius
	 *            the radius of the circle.
	 * @param fill
 *            the paint to be used for rendering the circle.
	 * @param stroke
*            an optional paint for the circle casing (may be null).
	 * @param level
	 */
	void renderPointOfInterestCircle(final RenderContext renderContext, float radius, Paint fill, Paint stroke, int level, PointOfInterest poi);

	/**
	 * Renders a point of interest symbol with the given bitmap.
	 *
	 * @param renderContext
	 * @param symbol
	 */
<<<<<<< HEAD
	void renderPointOfInterestSymbol(PointOfInterest poi, Display display, int priority, Bitmap symbol, Tile tile);
=======
	void renderPointOfInterestSymbol(final RenderContext renderContext, Display display, int priority, Bitmap symbol, PointOfInterest poi);
>>>>>>> afd18a0f

	/**
	 * Renders a way with the given parameters.
	 *
	 * @param renderContext
	 * @param stroke
	 *            the paint to be used for rendering the way.
	 * @param dy
 *            the offset of the way.
	 * @param level
	 */
	void renderWay(final RenderContext renderContext, Paint stroke, float dy, int level, PolylineContainer way);

	/**
	 * Renders a way with the given symbol along the way path.
	 *
	 * @param renderContext
	 * @param symbol
	 *            the symbol to be rendered.
	 * @param dy
 *            the offset of the way.
	 * @param alignCenter
*            true if the symbol should be centered, false otherwise.
	 * @param repeat
*            true if the symbol should be repeated, false otherwise.
	 * @param repeatGap
*            distance between repetitions.
	 * @param repeatStart
	 */
<<<<<<< HEAD
	void renderWaySymbol(PolylineContainer way, Display display, int priority, Bitmap symbol, float dy, boolean alignCenter, boolean repeat,
	                     float repeatGap, float repeatStart, boolean rotate);
=======
	void renderWaySymbol(final RenderContext renderContext, Display display, int priority, Bitmap symbol, float dy, boolean alignCenter, boolean repeat, float repeatGap, float repeatStart, boolean rotate, PolylineContainer way);
>>>>>>> afd18a0f

	/**
	 * Renders a way with the given text along the way path.
	 *
	 * @param renderContext
	 * @param text
	 *            the text to be rendered.
	 * @param dy
 *            the offset of the way text.
	 * @param fill
*            the paint to be used for rendering the text.
	 * @param stroke
	 */
<<<<<<< HEAD
	void renderWayText(PolylineContainer way, Display display, int priority, String text, float dy, Paint fill, Paint stroke);
=======
	void renderWayText(final RenderContext renderContext, Display display, int priority, String text, float dy, Paint fill, Paint stroke, PolylineContainer way);
>>>>>>> afd18a0f
}<|MERGE_RESOLUTION|>--- conflicted
+++ resolved
@@ -39,11 +39,7 @@
 
 	/**
 	 * Renders an area caption with the given text.
-<<<<<<< HEAD
-	 * @param way the way for the caption.
-=======
 	 * @param renderContext
->>>>>>> afd18a0f
 	 * @param display display mode
 	 * @param priority priority level
 	 * @param caption the text.
@@ -53,15 +49,9 @@
 	 * @param stroke the casing of the text (may be null).
 	 * @param position optional position (may be null)
 	 * @param maxTextWidth maximum text width .
-<<<<<<< HEAD
-	 */
-	 void renderAreaCaption(PolylineContainer way, Display display, int priority, String caption, float horizontalOffset, float verticalOffset,
-	                       Paint fill, Paint stroke, Position position, int maxTextWidth);
-=======
 	 * @param way the way for the caption.
 	 */
 	 void renderAreaCaption(final RenderContext renderContext, Display display, int priority, String caption, float horizontalOffset, float verticalOffset, Paint fill, Paint stroke, Position position, int maxTextWidth, PolylineContainer way);
->>>>>>> afd18a0f
 
 	/**
 	 * Renders an area symbol with the given bitmap.
@@ -69,11 +59,7 @@
 	 * @param renderContext
 	 * @param symbol
 	 */
-<<<<<<< HEAD
-	void renderAreaSymbol(PolylineContainer way, Display display, int priority, Bitmap symbol);
-=======
 	void renderAreaSymbol(final RenderContext renderContext, Display display, int priority, Bitmap symbol, PolylineContainer way);
->>>>>>> afd18a0f
 
 	/**
 	 * Renders a point of interest caption with the given text.
@@ -92,12 +78,7 @@
 	 * @param position
 	 *
 	 */
-<<<<<<< HEAD
-	void renderPointOfInterestCaption(PointOfInterest poi, Display display, int priority, String caption, float horizontalOffset, float verticalOffset,
-	                                  Paint fill, Paint stroke, Position position, int maxTextWidth, Tile tile);
-=======
 	void renderPointOfInterestCaption(final RenderContext renderContext, Display display, int priority, String caption, float horizontalOffset, float verticalOffset, Paint fill, Paint stroke, Position position, int maxTextWidth, PointOfInterest poi);
->>>>>>> afd18a0f
 
 	/**
 	 * Renders a point of interest circle with the given parameters.
@@ -119,11 +100,7 @@
 	 * @param renderContext
 	 * @param symbol
 	 */
-<<<<<<< HEAD
-	void renderPointOfInterestSymbol(PointOfInterest poi, Display display, int priority, Bitmap symbol, Tile tile);
-=======
 	void renderPointOfInterestSymbol(final RenderContext renderContext, Display display, int priority, Bitmap symbol, PointOfInterest poi);
->>>>>>> afd18a0f
 
 	/**
 	 * Renders a way with the given parameters.
@@ -153,12 +130,7 @@
 *            distance between repetitions.
 	 * @param repeatStart
 	 */
-<<<<<<< HEAD
-	void renderWaySymbol(PolylineContainer way, Display display, int priority, Bitmap symbol, float dy, boolean alignCenter, boolean repeat,
-	                     float repeatGap, float repeatStart, boolean rotate);
-=======
 	void renderWaySymbol(final RenderContext renderContext, Display display, int priority, Bitmap symbol, float dy, boolean alignCenter, boolean repeat, float repeatGap, float repeatStart, boolean rotate, PolylineContainer way);
->>>>>>> afd18a0f
 
 	/**
 	 * Renders a way with the given text along the way path.
@@ -172,9 +144,5 @@
 *            the paint to be used for rendering the text.
 	 * @param stroke
 	 */
-<<<<<<< HEAD
-	void renderWayText(PolylineContainer way, Display display, int priority, String text, float dy, Paint fill, Paint stroke);
-=======
 	void renderWayText(final RenderContext renderContext, Display display, int priority, String text, float dy, Paint fill, Paint stroke, PolylineContainer way);
->>>>>>> afd18a0f
 }