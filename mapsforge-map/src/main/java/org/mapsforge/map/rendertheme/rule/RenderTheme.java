--- conflicted
+++ resolved
@@ -93,14 +93,6 @@
 	 */
 	public boolean hasMapBackgroundOutside() {
 		return this.hasBackgroundOutside;
-<<<<<<< HEAD
-	}
-
-
-	public void incrementRefCount() {
-		this.refCount.incrementAndGet();
-=======
->>>>>>> afd18a0f
 	}
 
 	/**
