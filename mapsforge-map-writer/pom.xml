--- conflicted
+++ resolved
@@ -5,11 +5,7 @@
 	<parent>
 		<groupId>org.mapsforge</groupId>
 		<artifactId>mapsforge</artifactId>
-<<<<<<< HEAD
-		<version>0.4.3</version>
-=======
-		<version>0.5.0-dev</version>
->>>>>>> e23d60fb
+		<version>0.5.0-SNAPSHOT</version>
 		<relativePath>../pom.xml</relativePath>
 	</parent>
 
