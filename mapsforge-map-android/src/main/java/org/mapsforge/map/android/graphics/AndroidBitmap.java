/*
 * Copyright 2010, 2011, 2012, 2013 mapsforge.org
 * Copyright 2014 Ludwig M Brinckmann
 * Copyright 2014 devemux86
 *
 * This program is free software: you can redistribute it and/or modify it under the
 * terms of the GNU Lesser General Public License as published by the Free Software
 * Foundation, either version 3 of the License, or (at your option) any later version.
 *
 * This program is distributed in the hope that it will be useful, but WITHOUT ANY
 * WARRANTY; without even the implied warranty of MERCHANTABILITY or FITNESS FOR A
 * PARTICULAR PURPOSE. See the GNU Lesser General Public License for more details.
 *
 * You should have received a copy of the GNU Lesser General Public License along with
 * this program. If not, see <http://www.gnu.org/licenses/>.
 */
package org.mapsforge.map.android.graphics;

import java.io.IOException;
import java.io.OutputStream;
import java.lang.ref.SoftReference;
import java.util.HashSet;
import java.util.Iterator;
import java.util.LinkedList;
import java.util.List;
import java.util.Set;
import java.util.concurrent.atomic.AtomicInteger;
import java.util.logging.Logger;

import org.mapsforge.core.graphics.Bitmap;

import android.annotation.TargetApi;
import android.graphics.Bitmap.CompressFormat;
import android.graphics.Bitmap.Config;
import android.graphics.BitmapFactory;
import android.os.Build;

public class AndroidBitmap implements Bitmap {
	private static final List<AndroidBitmap> BITMAP_LIST;

	private static final AtomicInteger BITMAP_INSTANCES;
	private static final Logger LOGGER = Logger.getLogger(AndroidBitmap.class.getName());
	private static final Set<SoftReference<android.graphics.Bitmap>> REUSABLE_BITMAPS = new HashSet<SoftReference<android.graphics.Bitmap>>();

	static {
		if (AndroidGraphicFactory.DEBUG_BITMAPS) {
			BITMAP_INSTANCES = new AtomicInteger();
			BITMAP_LIST = new LinkedList<AndroidBitmap>();
		} else {
			BITMAP_LIST = null;
			BITMAP_INSTANCES = null;
		}
	}

	protected static android.graphics.Bitmap createAndroidBitmap(int width, int height, Config config) {
		return android.graphics.Bitmap.createBitmap(width, height, config);
	}

	protected static final BitmapFactory.Options createBitmapFactoryOptions(Config config) {
		BitmapFactory.Options bitmapFactoryOptions = new BitmapFactory.Options();
		bitmapFactoryOptions.inPreferredConfig = config;
		return bitmapFactoryOptions;
	}

	protected android.graphics.Bitmap bitmap;
	private AtomicInteger refCount = new AtomicInteger();

	protected AndroidBitmap() {
		if (AndroidGraphicFactory.DEBUG_BITMAPS) {
			BITMAP_INSTANCES.incrementAndGet();
			synchronized (BITMAP_LIST) {
				BITMAP_LIST.add(this);
			}
		}
	}

	AndroidBitmap(android.graphics.Bitmap bitmap) {
		this();
		if (bitmap.isRecycled()) {
			throw new IllegalArgumentException("bitmap is already recycled");
		}
		this.bitmap = bitmap;
	}

	AndroidBitmap(int width, int height, Config config) {
		this();
		this.bitmap = getBitmapFromReusableSet(width, height, config);
		if (this.bitmap == null) {
			this.bitmap = createAndroidBitmap(width, height, config);
		}
	}

	@Override
	public void compress(OutputStream outputStream) throws IOException {
		if (!this.bitmap.compress(CompressFormat.PNG, 0, outputStream)) {
			throw new IOException("Failed to write bitmap to output stream");
		}
	}

	@Override
	public void decrementRefCount() {
		if (this.refCount.decrementAndGet() < 0) {
			destroy();
		}
	}

	@Override
	public int getHeight() {
		return this.bitmap.getHeight();
	}

	@Override
	public int getWidth() {
		return this.bitmap.getWidth();
	}

	@Override
	public void incrementRefCount() {
		this.refCount.incrementAndGet();
	}

	@Override
	public void scaleTo(int width, int height) {
		if (getWidth() != width || getHeight() != height) {
			// The effect of the filter argument to createScaledBitmap is not well documented in the
			// official android docs, but according to
			// http://stackoverflow.com/questions/2895065/what-does-the-filter-parameter-to-createscaledbitmap-do
			// passing true results in smoother edges, less pixellation.
			// If smoother corners improve the readability of map labels is perhaps debatable.
			android.graphics.Bitmap scaledBitmap = android.graphics.Bitmap.createScaledBitmap(this.bitmap, width,
					height, true);
			destroy();
			this.bitmap = scaledBitmap;
		}
	}

	@Override
	public void setBackgroundColor(int color) {
		this.bitmap.eraseColor(color);
	}

	@Override
	public String toString() {
		String info;
		if (this.bitmap != null) {
			if (this.bitmap.hasAlpha()) {
				info = " has alpha";
			} else {
				info = " no alpha";
			}
		} else {
			info = " is recycled";
		}
		return super.toString() + " rC " + Integer.toString(refCount.get()) + info;

	}

	protected final boolean canUseBitmap(android.graphics.Bitmap candidate, int width, int height, Config config) {
		if (candidate.getWidth() == width && candidate.getHeight() == height) {
			return true;
		}
		return false;
	}

	protected void destroy() {
		if (AndroidGraphicFactory.DEBUG_BITMAPS) {
			synchronized (BITMAP_LIST) {
				int i = BITMAP_INSTANCES.decrementAndGet();
				if (BITMAP_LIST.contains(this)) {
					BITMAP_LIST.remove(this);
				} else {
					LOGGER.severe("BITMAP ALREADY REMOVED " + this.toString());
				}
<<<<<<< HEAD
				LOGGER.log(Level.INFO, "BITMAP COUNT " + Integer.toString(i) + " " + BITMAP_LIST.size());
=======
				LOGGER.info("BITMAP COUNT " + Integer.toString(i) + " " + BITMAP_LIST.size());
>>>>>>> afd18a0f
			}
		}
		destroyBitmap();
	}

	@TargetApi(Build.VERSION_CODES.HONEYCOMB)
	protected void destroyBitmap() {
		if (this.bitmap != null) {
<<<<<<< HEAD
			if (org.mapsforge.map.android.util.AndroidUtil.HONEYCOMB_PLUS) {
=======
			if (Build.VERSION.SDK_INT >= Build.VERSION_CODES.HONEYCOMB) {
>>>>>>> afd18a0f
				synchronized (REUSABLE_BITMAPS) {
					REUSABLE_BITMAPS.add(new SoftReference<android.graphics.Bitmap>(this.bitmap));
				}
			} else {
				this.bitmap.recycle();
			}
			this.bitmap = null;
		}
	}

	protected final android.graphics.Bitmap getBitmapFromReusableSet(int width, int height, Config config) {
		android.graphics.Bitmap result = null;

		if (REUSABLE_BITMAPS != null && !REUSABLE_BITMAPS.isEmpty()) {
			synchronized (REUSABLE_BITMAPS) {
				final Iterator<SoftReference<android.graphics.Bitmap>> iterator = REUSABLE_BITMAPS.iterator();
				android.graphics.Bitmap candidate;

				while (iterator.hasNext()) {
					candidate = iterator.next().get();
					if (null != candidate && candidate.isMutable()) {
						// Check to see it the item can be used for inBitmap.
						if (canUseBitmap(candidate, width, height, config)) {
							result = candidate;
							// Remove from reusable set so it can't be used again.
							iterator.remove();
							break;
						}
					} else {
						// Remove from the set if the reference has been cleared.
						iterator.remove();
					}
				}
			}
		}
		return result;
	}

}<|MERGE_RESOLUTION|>--- conflicted
+++ resolved
@@ -171,11 +171,7 @@
 				} else {
 					LOGGER.severe("BITMAP ALREADY REMOVED " + this.toString());
 				}
-<<<<<<< HEAD
-				LOGGER.log(Level.INFO, "BITMAP COUNT " + Integer.toString(i) + " " + BITMAP_LIST.size());
-=======
 				LOGGER.info("BITMAP COUNT " + Integer.toString(i) + " " + BITMAP_LIST.size());
->>>>>>> afd18a0f
 			}
 		}
 		destroyBitmap();
@@ -184,11 +180,7 @@
 	@TargetApi(Build.VERSION_CODES.HONEYCOMB)
 	protected void destroyBitmap() {
 		if (this.bitmap != null) {
-<<<<<<< HEAD
-			if (org.mapsforge.map.android.util.AndroidUtil.HONEYCOMB_PLUS) {
-=======
 			if (Build.VERSION.SDK_INT >= Build.VERSION_CODES.HONEYCOMB) {
->>>>>>> afd18a0f
 				synchronized (REUSABLE_BITMAPS) {
 					REUSABLE_BITMAPS.add(new SoftReference<android.graphics.Bitmap>(this.bitmap));
 				}
