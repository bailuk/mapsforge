/*
 * Copyright 2010, 2011, 2012, 2013 mapsforge.org
 * Copyright 2014 Ludwig M Brinckmann
 * Copyright 2014, 2015 devemux86
 *
 * This program is free software: you can redistribute it and/or modify it under the
 * terms of the GNU Lesser General Public License as published by the Free Software
 * Foundation, either version 3 of the License, or (at your option) any later version.
 *
 * This program is distributed in the hope that it will be useful, but WITHOUT ANY
 * WARRANTY; without even the implied warranty of MERCHANTABILITY or FITNESS FOR A
 * PARTICULAR PURPOSE. See the GNU Lesser General Public License for more details.
 *
 * You should have received a copy of the GNU Lesser General Public License along with
 * this program. If not, see <http://www.gnu.org/licenses/>.
 */
package org.mapsforge.map.android.view;

import org.mapsforge.core.graphics.GraphicFactory;
import org.mapsforge.core.model.BoundingBox;
import org.mapsforge.core.model.Dimension;
import org.mapsforge.core.model.LatLong;
import org.mapsforge.map.android.graphics.AndroidGraphicFactory;
import org.mapsforge.map.android.input.MapZoomControls;
import org.mapsforge.map.android.input.ScaleListener;
import org.mapsforge.map.android.input.TouchEventHandler;
import org.mapsforge.map.android.input.TouchGestureDetector;
import org.mapsforge.map.controller.FrameBufferController;
import org.mapsforge.map.controller.LayerManagerController;
import org.mapsforge.map.controller.MapViewController;
import org.mapsforge.map.layer.Layer;
import org.mapsforge.map.layer.LayerManager;
import org.mapsforge.map.layer.TileLayer;
import org.mapsforge.map.layer.labels.LabelStore;
import org.mapsforge.map.layer.renderer.TileRendererLayer;
import org.mapsforge.map.model.Model;
import org.mapsforge.core.model.Rotation;
import org.mapsforge.map.scalebar.DefaultMapScaleBar;
import org.mapsforge.map.scalebar.MapScaleBar;
import org.mapsforge.map.util.MapPositionUtil;
import org.mapsforge.map.view.FpsCounter;
import org.mapsforge.map.view.FrameBuffer;

import android.content.Context;
import android.graphics.Canvas;
import android.os.Looper;
import android.util.AttributeSet;
import android.view.GestureDetector;
import android.view.MotionEvent;
import android.view.ScaleGestureDetector;
import android.view.ViewConfiguration;
import android.view.ViewGroup;

public class MapView extends ViewGroup implements org.mapsforge.map.view.MapView {

	private static final GraphicFactory GRAPHIC_FACTORY = AndroidGraphicFactory.INSTANCE;

	private final FpsCounter fpsCounter;
	private final FrameBuffer frameBuffer;
	private final FrameBufferController frameBufferController;
	private GestureDetector gestureDetector;
	private final LayerManager layerManager;
	private MapScaleBar mapScaleBar;
	private final MapZoomControls mapZoomControls;
	private final Model model;
	private final TouchEventHandler touchEventHandler;

	public MapView(Context context) {
		this(context, null);
	}

	public MapView(Context context, AttributeSet attributeSet) {
		super(context, attributeSet);

		setDescendantFocusability(FOCUS_BLOCK_DESCENDANTS);
		setWillNotDraw(false);

		this.model = new Model();

		this.fpsCounter = new FpsCounter(GRAPHIC_FACTORY, this.model.displayModel);
		this.frameBuffer = new FrameBuffer(this.model.frameBufferModel, this.model.displayModel, GRAPHIC_FACTORY);
		this.frameBufferController = FrameBufferController.create(this.frameBuffer, this.model);

		this.layerManager = new LayerManager(this, this.model.mapViewPosition, GRAPHIC_FACTORY);
		this.layerManager.start();
		LayerManagerController.create(this.layerManager, this.model);

		MapViewController.create(this, this.model);

		ViewConfiguration viewConfiguration = ViewConfiguration.get(context);
		ScaleGestureDetector sgd = new ScaleGestureDetector(context, new ScaleListener(this));
		TouchGestureDetector touchGestureDetector = new TouchGestureDetector(this, viewConfiguration);
		this.touchEventHandler = new TouchEventHandler(this, viewConfiguration, sgd);
		this.touchEventHandler.addListener(touchGestureDetector);
		this.mapZoomControls = new MapZoomControls(context, this);
		this.mapScaleBar = new DefaultMapScaleBar(this.model.mapViewPosition, this.model.mapViewDimension,
				GRAPHIC_FACTORY, this.model.displayModel);
	}

	@Override
	public void addLayer(Layer layer) {
		this.layerManager.getLayers().add(layer);
	}

	/**
	 * Clear map view.
	 */
	@Override
	public void destroy() {
		this.layerManager.interrupt();
		this.frameBufferController.destroy();
		this.frameBuffer.destroy();
		if (this.mapScaleBar != null) {
			this.mapScaleBar.destroy();
		}
		this.getModel().mapViewPosition.destroy();
	}

	/**
	 * Clear all map view elements.<br/>
	 * i.e. layers, tile cache, label store, map view, resources, etc.
	 */
	@Override
	public void destroyAll() {
		for (Layer layer : this.layerManager.getLayers()) {
			this.layerManager.getLayers().remove(layer);
			layer.onDestroy();
			if (layer instanceof TileLayer) {
				((TileLayer<?>) layer).getTileCache().destroy();
			}
			if (layer instanceof TileRendererLayer) {
				LabelStore labelStore = ((TileRendererLayer) layer).getLabelStore();
				if (labelStore != null) {
					labelStore.clear();
				}
			}
		}
		destroy();
		AndroidGraphicFactory.clearResourceMemoryCache();
	}

	@Override
	public BoundingBox getBoundingBox() {
		return MapPositionUtil.getBoundingBox(this.model.mapViewPosition.getMapPosition(), getMapRotation(),
				getModel().displayModel.getTileSize(),
				getDimension());
	}

	@Override
	public Dimension getDimension() {
		return new Dimension(getWidth(), getHeight());
	}

	@Override
	public FpsCounter getFpsCounter() {
		return this.fpsCounter;
	}

	@Override
	public FrameBuffer getFrameBuffer() {
		return this.frameBuffer;
	}

	@Override
	public LayerManager getLayerManager() {
		return this.layerManager;
	}

	@Override
	public MapScaleBar getMapScaleBar() {
		return this.mapScaleBar;
	}

<<<<<<< HEAD
	@Override
	public Rotation getMapRotation() {
		return this.getModel().mapViewPosition.getRotation();
	}

	@Override
	public void setMapScaleBar(MapScaleBar mapScaleBar) {
		if (this.mapScaleBar != null) {
			this.mapScaleBar.destroy();
		}
		this.mapScaleBar = mapScaleBar;
	}

=======
>>>>>>> ff88544c
	/**
	 * @return the zoom controls instance which is used in this MapView.
	 */
	public MapZoomControls getMapZoomControls() {
		return this.mapZoomControls;
	}

	@Override
	public Model getModel() {
		return this.model;
	}

	@Override
	protected void onDraw(Canvas androidCanvas) {
		org.mapsforge.core.graphics.Canvas graphicContext = AndroidGraphicFactory.createGraphicContext(androidCanvas);
		this.frameBuffer.draw(graphicContext);
		if (this.mapScaleBar != null) {
			this.mapScaleBar.draw(graphicContext);
		}
		this.fpsCounter.draw(graphicContext);
		graphicContext.destroy();
	}

	@Override
	protected void onLayout(boolean changed, int left, int top, int right, int bottom) {
		this.mapZoomControls.layout(changed, left, top, right, bottom);
	}

	@Override
	protected final void onMeasure(int widthMeasureSpec, int heightMeasureSpec) {
		// find out how big the zoom controls should be
		this.mapZoomControls.measure(
				MeasureSpec.makeMeasureSpec(MeasureSpec.getSize(widthMeasureSpec), MeasureSpec.AT_MOST),
				MeasureSpec.makeMeasureSpec(MeasureSpec.getSize(heightMeasureSpec), MeasureSpec.AT_MOST));

		// make sure that MapView is big enough to display the zoom controls
		setMeasuredDimension(Math.max(MeasureSpec.getSize(widthMeasureSpec), this.mapZoomControls.getMeasuredWidth()),
				Math.max(MeasureSpec.getSize(heightMeasureSpec), this.mapZoomControls.getMeasuredHeight()));
		super.onMeasure(widthMeasureSpec, heightMeasureSpec);
	}

	@Override
	protected void onSizeChanged(int width, int height, int oldWidth, int oldHeight) {
		this.model.mapViewDimension.setDimension(new Dimension(width, height));
	}

	@Override
	public boolean onTouchEvent(MotionEvent motionEvent) {
		if (!isClickable()) {
			return false;
		}
		this.mapZoomControls.onMapViewTouchEvent(motionEvent);
		if (this.gestureDetector != null && this.gestureDetector.onTouchEvent(motionEvent)) {
			return true;
		}
		return this.touchEventHandler.onTouchEvent(motionEvent);
	}

	@Override
	public void repaint() {
		if (Thread.currentThread() == Looper.getMainLooper().getThread()) {
			invalidate();
		} else {
			postInvalidate();
		}
	}

	/**
	 * Rotates the view with Rotation.
	 * @param rotation the rotation definition.
	 */
	@Override
	public void rotate(final Rotation rotation) {
		this.getModel().mapViewPosition.setRotation(rotation);
		repaint();
	}

	/**
	 * Sets the visibility of the zoom controls.
	 * 
	 * @param showZoomControls
	 *            true if the zoom controls should be visible, false otherwise.
	 */
	public void setBuiltInZoomControls(boolean showZoomControls) {
		this.mapZoomControls.setShowMapZoomControls(showZoomControls);
	}

	@Override
	public void setCenter(LatLong center) {
		this.model.mapViewPosition.setCenter(center);
	}

	public void setGestureDetector(GestureDetector gestureDetector) {
		this.gestureDetector = gestureDetector;
	}

	@Override
<<<<<<< HEAD
	protected void onDraw(Canvas androidCanvas) {
		org.mapsforge.core.graphics.Canvas graphicContext = AndroidGraphicFactory.createGraphicContext(androidCanvas);
		this.frameBuffer.draw(graphicContext, getMapRotation());
=======
	public void setMapScaleBar(MapScaleBar mapScaleBar) {
>>>>>>> ff88544c
		if (this.mapScaleBar != null) {
			this.mapScaleBar.destroy();
		}
		this.mapScaleBar = mapScaleBar;
	}

	@Override
<<<<<<< HEAD
	protected void onSizeChanged(int width, int height, int oldWidth, int oldHeight) {
		if (getMapRotation() != Rotation.NULL_ROTATION) {
			width = (int) Math.hypot(width, height);
			height = width;
		}
		this.model.mapViewDimension.setDimension(new Dimension(width, height));
=======
	public void setZoomLevel(byte zoomLevel) {
		this.model.mapViewPosition.setZoomLevel(zoomLevel);
>>>>>>> ff88544c
	}
}<|MERGE_RESOLUTION|>--- conflicted
+++ resolved
@@ -167,26 +167,15 @@
 	}
 
 	@Override
+	public Rotation getMapRotation() {
+		return this.getModel().mapViewPosition.getRotation();
+	}
+
+	@Override
 	public MapScaleBar getMapScaleBar() {
 		return this.mapScaleBar;
 	}
 
-<<<<<<< HEAD
-	@Override
-	public Rotation getMapRotation() {
-		return this.getModel().mapViewPosition.getRotation();
-	}
-
-	@Override
-	public void setMapScaleBar(MapScaleBar mapScaleBar) {
-		if (this.mapScaleBar != null) {
-			this.mapScaleBar.destroy();
-		}
-		this.mapScaleBar = mapScaleBar;
-	}
-
-=======
->>>>>>> ff88544c
 	/**
 	 * @return the zoom controls instance which is used in this MapView.
 	 */
@@ -202,7 +191,7 @@
 	@Override
 	protected void onDraw(Canvas androidCanvas) {
 		org.mapsforge.core.graphics.Canvas graphicContext = AndroidGraphicFactory.createGraphicContext(androidCanvas);
-		this.frameBuffer.draw(graphicContext);
+		this.frameBuffer.draw(graphicContext, getMapRotation());
 		if (this.mapScaleBar != null) {
 			this.mapScaleBar.draw(graphicContext);
 		}
@@ -230,6 +219,10 @@
 
 	@Override
 	protected void onSizeChanged(int width, int height, int oldWidth, int oldHeight) {
+		if (getMapRotation() != Rotation.NULL_ROTATION) {
+			width = (int) Math.hypot(width, height);
+			height = width;
+		}
 		this.model.mapViewDimension.setDimension(new Dimension(width, height));
 	}
 
@@ -284,13 +277,7 @@
 	}
 
 	@Override
-<<<<<<< HEAD
-	protected void onDraw(Canvas androidCanvas) {
-		org.mapsforge.core.graphics.Canvas graphicContext = AndroidGraphicFactory.createGraphicContext(androidCanvas);
-		this.frameBuffer.draw(graphicContext, getMapRotation());
-=======
 	public void setMapScaleBar(MapScaleBar mapScaleBar) {
->>>>>>> ff88544c
 		if (this.mapScaleBar != null) {
 			this.mapScaleBar.destroy();
 		}
@@ -298,16 +285,7 @@
 	}
 
 	@Override
-<<<<<<< HEAD
-	protected void onSizeChanged(int width, int height, int oldWidth, int oldHeight) {
-		if (getMapRotation() != Rotation.NULL_ROTATION) {
-			width = (int) Math.hypot(width, height);
-			height = width;
-		}
-		this.model.mapViewDimension.setDimension(new Dimension(width, height));
-=======
 	public void setZoomLevel(byte zoomLevel) {
 		this.model.mapViewPosition.setZoomLevel(zoomLevel);
->>>>>>> ff88544c
 	}
 }