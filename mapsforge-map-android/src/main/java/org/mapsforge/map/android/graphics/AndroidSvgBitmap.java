--- conflicted
+++ resolved
@@ -30,19 +30,7 @@
 class AndroidSvgBitmap extends AndroidResourceBitmap {
 	static final float DEFAULT_SIZE = 400f;
 
-<<<<<<< HEAD
-    private static android.graphics.Bitmap getResourceBitmap(InputStream inputStream, int hash, float scaleFactor, int width, int height) throws IOException {
-        synchronized (RESOURCE_BITMAPS) {
-            Pair<Bitmap, Integer> data = RESOURCE_BITMAPS.get(hash);
-            if (data != null) {
-                Pair<android.graphics.Bitmap, Integer> updated = new Pair<android.graphics.Bitmap, Integer>(data.first, data.second + 1);
-                RESOURCE_BITMAPS.put(hash, updated);
-                return data.first;
-            } else {
-                SVG svg = SVGParser.getSVGFromInputStream(inputStream);
-                Picture picture = svg.getPicture();
-=======
-	private static android.graphics.Bitmap getResourceBitmap(InputStream inputStream, int hash, float scaleFactor)
+	private static android.graphics.Bitmap getResourceBitmap(InputStream inputStream, int hash, float scaleFactor, int width, int height)
 			throws IOException {
 		synchronized (RESOURCE_BITMAPS) {
 			Pair<Bitmap, Integer> data = RESOURCE_BITMAPS.get(hash);
@@ -54,40 +42,21 @@
 			} else {
 				SVG svg = SVGParser.getSVGFromInputStream(inputStream);
 				Picture picture = svg.getPicture();
->>>>>>> 2d49e43c
 
 				double scale = scaleFactor / Math.sqrt((picture.getHeight() * picture.getWidth()) / DEFAULT_SIZE);
 
 				float bitmapWidth = (float) (picture.getWidth() * scale);
 				float bitmapHeight = (float) (picture.getHeight() * scale);
 
-<<<<<<< HEAD
-	            if (width != 0 && height != 0) {
-		            // TODO hack alert, if height and width are defined render bitmap to this size
-		            // hack for scaling SVG bitmaps to fixed multiples
-		            bitmapWidth = width;
-		            bitmapHeight = height;
-	            }
+				if (width != 0 && height != 0) {
+					// TODO hack alert, if height and width are defined render bitmap to this size
+					// hack for scaling SVG bitmaps to fixed multiples
+					bitmapWidth = width;
+					bitmapHeight = height;
+				}
 
-                android.graphics.Bitmap bitmap = android.graphics.Bitmap.createBitmap((int) Math.ceil(bitmapWidth),
-                        (int) Math.ceil(bitmapHeight), AndroidGraphicFactory.TRANSPARENT_BITMAP);
-                Canvas canvas = new Canvas(bitmap);
-                canvas.drawPicture(picture, new RectF(0, 0, bitmapWidth, bitmapHeight));
-                Pair<android.graphics.Bitmap, Integer> updated = new Pair<android.graphics.Bitmap, Integer>(bitmap, Integer.valueOf(1));
-                RESOURCE_BITMAPS.put(hash, updated);
-	            if (AndroidGraphicFactory.DEBUG_BITMAPS) {
-		            rInstances.incrementAndGet();
-		            synchronized (rBitmaps) {
-			            rBitmaps.add(hash);
-		            }
-	            }
-	            return bitmap;
-            }
-        }
-    }
-=======
 				android.graphics.Bitmap bitmap = android.graphics.Bitmap.createBitmap((int) Math.ceil(bitmapWidth),
-						(int) Math.ceil(bitmapHeight), android.graphics.Bitmap.Config.ARGB_8888);
+						(int) Math.ceil(bitmapHeight), AndroidGraphicFactory.TRANSPARENT_BITMAP);
 				Canvas canvas = new Canvas(bitmap);
 				canvas.drawPicture(picture, new RectF(0, 0, bitmapWidth, bitmapHeight));
 				Pair<android.graphics.Bitmap, Integer> updated = new Pair<android.graphics.Bitmap, Integer>(bitmap,
@@ -103,15 +72,10 @@
 			}
 		}
 	}
->>>>>>> 2d49e43c
 
 	AndroidSvgBitmap(InputStream inputStream, int hash, float scaleFactor, int width, int height) throws IOException {
 		super(hash);
-<<<<<<< HEAD
  		this.bitmap = getResourceBitmap(inputStream, hash, scaleFactor, width, height);
-=======
-		this.bitmap = getResourceBitmap(inputStream, hash, scaleFactor);
->>>>>>> 2d49e43c
 	}
 
 }