/*
 * Copyright 2010, 2011, 2012 mapsforge.org
 *
 * This program is free software: you can redistribute it and/or modify it under the
 * terms of the GNU Lesser General Public License as published by the Free Software
 * Foundation, either version 3 of the License, or (at your option) any later version.
 *
 * This program is distributed in the hope that it will be useful, but WITHOUT ANY
 * WARRANTY; without even the implied warranty of MERCHANTABILITY or FITNESS FOR A
 * PARTICULAR PURPOSE. See the GNU Lesser General Public License for more details.
 *
 * You should have received a copy of the GNU Lesser General Public License along with
 * this program. If not, see <http://www.gnu.org/licenses/>.
 */
package org.mapsforge.map.android.graphics;

import java.io.IOException;
import java.io.InputStream;

import android.graphics.Bitmap;
import android.graphics.Canvas;
import android.graphics.Picture;
import android.graphics.RectF;
import android.util.Pair;

import com.applantation.android.svg.SVG;
import com.applantation.android.svg.SVGParser;

class AndroidSvgBitmap extends AndroidResourceBitmap {
	static final float DEFAULT_SIZE = 200f;

<<<<<<< HEAD
    private static android.graphics.Bitmap getResourceBitmap(InputStream inputStream, int hash, float scaleFactor, int width, int height) throws IOException {
        synchronized (resourceBitmaps) {
            Pair<Bitmap, Integer> data = resourceBitmaps.get(hash);
=======
    private static android.graphics.Bitmap getResourceBitmap(InputStream inputStream, int hash, float scaleFactor) throws IOException {
        synchronized (RESOURCE_BITMAPS) {
            Pair<Bitmap, Integer> data = RESOURCE_BITMAPS.get(hash);
>>>>>>> 0eb912c5
            if (data != null) {
                Pair<android.graphics.Bitmap, Integer> updated = new Pair<android.graphics.Bitmap, Integer>(data.first, data.second + 1);
                RESOURCE_BITMAPS.put(hash, updated);
                return data.first;
            } else {
                SVG svg = SVGParser.getSVGFromInputStream(inputStream);
                Picture picture = svg.getPicture();

                double scale = scaleFactor / Math.sqrt((picture.getHeight() * picture.getWidth()) / DEFAULT_SIZE);

                float bitmapWidth = (float) (picture.getWidth() * scale);
                float bitmapHeight = (float) (picture.getHeight() * scale);

	            if (width != 0 && height != 0) {
		            // TODO hack alert, if height and width are defined render bitmap to this size
		            // hack for scaling SVG bitmaps to fixed multiples
		            bitmapWidth = width;
		            bitmapHeight = height;
	            }

                android.graphics.Bitmap bitmap = android.graphics.Bitmap.createBitmap((int) Math.ceil(bitmapWidth),
                        (int) Math.ceil(bitmapHeight), AndroidGraphicFactory.transparentBitmap);
                Canvas canvas = new Canvas(bitmap);
                canvas.drawPicture(picture, new RectF(0, 0, bitmapWidth, bitmapHeight));
                Pair<android.graphics.Bitmap, Integer> updated = new Pair<android.graphics.Bitmap, Integer>(bitmap, Integer.valueOf(1));
                RESOURCE_BITMAPS.put(hash, updated);
	            if (AndroidGraphicFactory.debugBitmaps) {
		            rInstances.incrementAndGet();
		            synchronized (rBitmaps) {
			            rBitmaps.add(hash);
		            }
	            }
	            return bitmap;
            }
        }
    }

	AndroidSvgBitmap(InputStream inputStream, int hash, float scaleFactor, int width, int height) throws IOException {
		super(hash);
 		this.bitmap = getResourceBitmap(inputStream, hash, scaleFactor, width, height);
	}

}<|MERGE_RESOLUTION|>--- conflicted
+++ resolved
@@ -29,15 +29,9 @@
 class AndroidSvgBitmap extends AndroidResourceBitmap {
 	static final float DEFAULT_SIZE = 200f;
 
-<<<<<<< HEAD
     private static android.graphics.Bitmap getResourceBitmap(InputStream inputStream, int hash, float scaleFactor, int width, int height) throws IOException {
-        synchronized (resourceBitmaps) {
-            Pair<Bitmap, Integer> data = resourceBitmaps.get(hash);
-=======
-    private static android.graphics.Bitmap getResourceBitmap(InputStream inputStream, int hash, float scaleFactor) throws IOException {
         synchronized (RESOURCE_BITMAPS) {
             Pair<Bitmap, Integer> data = RESOURCE_BITMAPS.get(hash);
->>>>>>> 0eb912c5
             if (data != null) {
                 Pair<android.graphics.Bitmap, Integer> updated = new Pair<android.graphics.Bitmap, Integer>(data.first, data.second + 1);
                 RESOURCE_BITMAPS.put(hash, updated);
@@ -59,7 +53,7 @@
 	            }
 
                 android.graphics.Bitmap bitmap = android.graphics.Bitmap.createBitmap((int) Math.ceil(bitmapWidth),
-                        (int) Math.ceil(bitmapHeight), AndroidGraphicFactory.transparentBitmap);
+                        (int) Math.ceil(bitmapHeight), AndroidGraphicFactory.TRANSPARENT_BITMAP);
                 Canvas canvas = new Canvas(bitmap);
                 canvas.drawPicture(picture, new RectF(0, 0, bitmapWidth, bitmapHeight));
                 Pair<android.graphics.Bitmap, Integer> updated = new Pair<android.graphics.Bitmap, Integer>(bitmap, Integer.valueOf(1));
