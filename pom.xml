--- conflicted
+++ resolved
@@ -9,25 +9,15 @@
         <version>7</version>
     </parent>
 
-<<<<<<< HEAD
-	<groupId>org.mapsforge</groupId>
-	<artifactId>mapsforge</artifactId>
-	<version>master-SNAPSHOT</version>
-	<packaging>pom</packaging>
-	<url>http://mapsforge.org</url>
-	<name>mapsforge</name>
-	<description>The mapsforge project provides free and open software for OpenStreetMap-based applications.</description>
-=======
     <groupId>org.mapsforge</groupId>
     <artifactId>mapsforge</artifactId>
-    <version>dev-SNAPSHOT</version>
+    <version>master-SNAPSHOT</version>
     <packaging>pom</packaging>
     <url>http://mapsforge.org</url>
     <name>mapsforge</name>
     <description>The mapsforge project provides free and open software for OpenStreetMap-based
         applications.
     </description>
->>>>>>> 1496c42a
 
     <licenses>
         <license>
