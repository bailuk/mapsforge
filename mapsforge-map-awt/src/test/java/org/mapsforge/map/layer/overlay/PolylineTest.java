--- conflicted
+++ resolved
@@ -25,6 +25,7 @@
 import org.mapsforge.core.model.BoundingBox;
 import org.mapsforge.core.model.LatLong;
 import org.mapsforge.core.model.Point;
+import org.mapsforge.core.model.Rotation;
 import org.mapsforge.map.awt.graphics.AwtGraphicFactory;
 import org.mapsforge.map.model.FixedTileSizeDisplayModel;
 
@@ -51,20 +52,14 @@
 			Canvas canvas = GRAPHIC_FACTORY.createCanvas();
 			canvas.setBitmap(GRAPHIC_FACTORY.createBitmap(tileSize, tileSize));
 			Point point = new Point(0, 0);
-			polyline.draw(boundingBox, (byte) 0, canvas, point, null);
+			polyline.draw(boundingBox, (byte) 0, canvas, point, Rotation.NULL_ROTATION);
 
-<<<<<<< HEAD
-			polyline.getLatLongs().add(new LatLong(0, 0, true));
-			polyline.getLatLongs().add(new LatLong(1, 1, true));
-			polyline.draw(boundingBox, (byte) 0, canvas, point, null);
-=======
 			polyline.getLatLongs().add(new LatLong(0, 0));
 			polyline.getLatLongs().add(new LatLong(1, 1));
-			polyline.draw(boundingBox, (byte) 0, canvas, point);
->>>>>>> ea95dcfd
+			polyline.draw(boundingBox, (byte) 0, canvas, point, Rotation.NULL_ROTATION);
 
 			polyline.setPaintStroke(GRAPHIC_FACTORY.createPaint());
-			polyline.draw(boundingBox, (byte) 0, canvas, point, null);
+			polyline.draw(boundingBox, (byte) 0, canvas, point, Rotation.NULL_ROTATION);
 		}
 	}
 
