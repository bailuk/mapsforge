--- conflicted
+++ resolved
@@ -23,6 +23,7 @@
 import org.mapsforge.core.model.BoundingBox;
 import org.mapsforge.core.model.LatLong;
 import org.mapsforge.core.model.Point;
+import org.mapsforge.core.model.Rotation;
 import org.mapsforge.map.awt.graphics.AwtGraphicFactory;
 import org.mapsforge.map.model.FixedTileSizeDisplayModel;
 
@@ -52,18 +53,13 @@
 			Canvas canvas = GRAPHIC_FACTORY.createCanvas();
 			canvas.setBitmap(GRAPHIC_FACTORY.createBitmap(tileSize, tileSize));
 			Point point = new Point(0, 0);
-			marker.draw(boundingBox, (byte) 0, canvas, point, null);
+			marker.draw(boundingBox, (byte) 0, canvas, point, Rotation.NULL_ROTATION);
 
-<<<<<<< HEAD
-			marker.setLatLong(new LatLong(0, 0, true));
-			marker.draw(boundingBox, (byte) 0, canvas, point, null);
-=======
 			marker.setLatLong(new LatLong(0, 0));
-			marker.draw(boundingBox, (byte) 0, canvas, point);
->>>>>>> ea95dcfd
+			marker.draw(boundingBox, (byte) 0, canvas, point, Rotation.NULL_ROTATION);
 
 			marker.setBitmap(GRAPHIC_FACTORY.createBitmap(10, 20));
-			marker.draw(boundingBox, (byte) 0, canvas, point, null);
+			marker.draw(boundingBox, (byte) 0, canvas, point, Rotation.NULL_ROTATION);
 		}
 	}
 
