--- conflicted
+++ resolved
@@ -13,19 +13,11 @@
 }
 
 allprojects {
-<<<<<<< HEAD
-  group = 'org.mapsforge'
-  version = 'rotation-SNAPSHOT'
-  ext.androidBuildVersionTools = "23.0.1"
-  ext.jUnitVersion = "4.11"
-  description = """The mapsforge project provides free and open software for OpenStreetMap-based applications."""
-=======
     group = 'org.mapsforge'
-    version = 'dev-SNAPSHOT'
+    version = 'rotation-SNAPSHOT'
     ext.androidBuildVersionTools = "23.0.2"
     ext.jUnitVersion = "4.11"
     description = """The mapsforge project provides free and open software for OpenStreetMap-based applications."""
->>>>>>> 8869c912
 }
 
 // no injection of functions, so via inheritance
