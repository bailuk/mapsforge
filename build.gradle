buildscript {
    repositories {
        jcenter()
    }
    dependencies {
        classpath 'com.android.tools.build:gradle:1.3.1'
        classpath 'com.github.dcendents:android-maven-gradle-plugin:1.3'
    }
}

def filterProjects(filter) {
    return subprojects.findAll { project -> filter.contains(project.name) }
}

allprojects {
    group = 'org.mapsforge'
<<<<<<< HEAD
    version = 'master-SNAPSHOT'
=======
    version = 'dev-SNAPSHOT'
>>>>>>> 543b69d2
    ext.androidBuildVersionTools = "23.0.1"
    ext.jUnitVersion = "4.11"
    description = """The mapsforge project provides free and open software for OpenStreetMap-based applications."""
}

// no injection of functions, so via inheritance
<<<<<<< HEAD
def androidMinSdk() { return 9 }

def androidTargetSdk() { return 22 }

=======
def androidCompileSdk() { return 23 }

def androidMinSdk() { return 10 }

// this is the last SDK with the old permissions system, so this should not change in the future
def androidTargetSdkOldPermissions() { return 22 }

// moving forward we will target the latest SDK (that will all have the new permissions system)
def androidTargetSdkRuntimePermissions() { return androidCompileSdk() }

>>>>>>> 543b69d2
def versionCode() { return 52 }

def versionName() { return version }

// Configuration injection for all subprojects

subprojects {
    repositories {
        jcenter()
    }
<<<<<<< HEAD
=======
    apply plugin: 'eclipse'
>>>>>>> 543b69d2
}

// Configuration for all plain Java projects

project.ext.javaprojects = ["mapsforge-core", "mapsforge-map-reader", "mapsforge-map", "mapsforge-map-awt", "mapsforge-map-writer", "SwingMapViewer"]

configure(filterProjects(project.javaprojects)) {
    apply plugin: 'java'
    apply plugin: 'checkstyle'
<<<<<<< HEAD
    apply plugin: 'pmd'
    apply plugin: 'maven'

    dependencies {
        testCompile group: 'junit', name: 'junit', version: "$jUnitVersion"
    }

    checkstyle {
        showViolations = false  // turn on for reporting
        // as of Gradle 2.2.1 every sub project seems to require a checkstyle file, this
        // directive forces all projects to use the shared file in the root project
        configFile = rootProject.file('config/checkstyle/checkstyle.xml')
    }

    // set java source encoding, otherwise some tests fail
    [compileJava, compileTestJava]*.options*.encoding = 'UTF-8'

    pmd {
        ruleSetFiles = files("../config/pmd/pmd_ruleset.xml")
        ignoreFailures = true
    }
}

// Configuration for Android projects
project.ext.androidlibraryprojects = ["mapsforge-map-android"]
project.ext.androidapkprojects = ["Samples"]
project.ext.androidprojects = project.androidlibraryprojects + project.androidapkprojects

// TODO get checkstyle and pmd working for android (right now it does not work out of the box, so better wait for official fix)

configure(filterProjects(project.androidapkprojects)) {
    apply plugin: 'com.android.application'
}

=======
    apply plugin: 'maven'

    dependencies {
        testCompile group: 'junit', name: 'junit', version: "$jUnitVersion"
    }

    checkstyle {
        showViolations = false  // turn on for reporting
        // as of Gradle 2.2.1 every sub project seems to require a checkstyle file, this
        // directive forces all projects to use the shared file in the root project
        configFile = rootProject.file('config/checkstyle/checkstyle.xml')
    }

    // set java source encoding, otherwise some tests fail
    [compileJava, compileTestJava]*.options*.encoding = 'UTF-8'
}

// Configuration for Android projects
project.ext.androidlibraryprojects = ["mapsforge-map-android", "mapsforge-map-android-extras"]
project.ext.androidapkprojects = ["Samples"]
project.ext.androidprojects = project.androidlibraryprojects + project.androidapkprojects

// TODO get checkstyle and pmd working for android (right now it does not work out of the box, so better wait for official fix)

configure(filterProjects(project.androidapkprojects)) {
    apply plugin: 'com.android.application'

    android {
        productFlavors {
            oldpermissions {
                targetSdkVersion androidTargetSdkOldPermissions()
            }
            runtimepermissions {
                targetSdkVersion androidTargetSdkRuntimePermissions()
            }
        }
    }
}

>>>>>>> 543b69d2
configure(filterProjects(project.androidlibraryprojects)) {
    apply plugin: 'com.android.library'
    apply plugin: 'com.github.dcendents.android-maven'

    android.libraryVariants.all { variant ->
        def name = variant.buildType.name
        if (name.equals("debug")) {
            print "Skipping debug jar"
            return; // Skip debug builds.
        }
        def task = project.tasks.create "jar${name.capitalize()}", Jar
        task.dependsOn variant.javaCompile
        task.from variant.javaCompile.destinationDir
        artifacts.add('archives', task);
    }
}

configure(filterProjects(project.androidprojects)) {

    android {
<<<<<<< HEAD
        compileSdkVersion androidTargetSdk()
=======
        compileSdkVersion androidCompileSdk()
>>>>>>> 543b69d2
        buildToolsVersion "$androidBuildVersionTools"

        compileOptions {
            sourceCompatibility JavaVersion.VERSION_1_7
            targetCompatibility JavaVersion.VERSION_1_7
        }

        defaultConfig {
            versionCode versionCode()
            versionName versionName()
            minSdkVersion androidMinSdk()
<<<<<<< HEAD
            targetSdkVersion androidTargetSdk()
=======
>>>>>>> 543b69d2
        }

        sourceSets {
            main {
                manifest.srcFile 'AndroidManifest.xml'
                java.srcDirs = ['src/main/java']
                resources.srcDirs = ['src']
                res.srcDirs = ['res']
                assets.srcDirs = ['assets']
            }
        }
    }
} <|MERGE_RESOLUTION|>--- conflicted
+++ resolved
@@ -14,23 +14,13 @@
 
 allprojects {
     group = 'org.mapsforge'
-<<<<<<< HEAD
     version = 'master-SNAPSHOT'
-=======
-    version = 'dev-SNAPSHOT'
->>>>>>> 543b69d2
     ext.androidBuildVersionTools = "23.0.1"
     ext.jUnitVersion = "4.11"
     description = """The mapsforge project provides free and open software for OpenStreetMap-based applications."""
 }
 
 // no injection of functions, so via inheritance
-<<<<<<< HEAD
-def androidMinSdk() { return 9 }
-
-def androidTargetSdk() { return 22 }
-
-=======
 def androidCompileSdk() { return 23 }
 
 def androidMinSdk() { return 10 }
@@ -41,7 +31,6 @@
 // moving forward we will target the latest SDK (that will all have the new permissions system)
 def androidTargetSdkRuntimePermissions() { return androidCompileSdk() }
 
->>>>>>> 543b69d2
 def versionCode() { return 52 }
 
 def versionName() { return version }
@@ -52,10 +41,7 @@
     repositories {
         jcenter()
     }
-<<<<<<< HEAD
-=======
     apply plugin: 'eclipse'
->>>>>>> 543b69d2
 }
 
 // Configuration for all plain Java projects
@@ -65,42 +51,6 @@
 configure(filterProjects(project.javaprojects)) {
     apply plugin: 'java'
     apply plugin: 'checkstyle'
-<<<<<<< HEAD
-    apply plugin: 'pmd'
-    apply plugin: 'maven'
-
-    dependencies {
-        testCompile group: 'junit', name: 'junit', version: "$jUnitVersion"
-    }
-
-    checkstyle {
-        showViolations = false  // turn on for reporting
-        // as of Gradle 2.2.1 every sub project seems to require a checkstyle file, this
-        // directive forces all projects to use the shared file in the root project
-        configFile = rootProject.file('config/checkstyle/checkstyle.xml')
-    }
-
-    // set java source encoding, otherwise some tests fail
-    [compileJava, compileTestJava]*.options*.encoding = 'UTF-8'
-
-    pmd {
-        ruleSetFiles = files("../config/pmd/pmd_ruleset.xml")
-        ignoreFailures = true
-    }
-}
-
-// Configuration for Android projects
-project.ext.androidlibraryprojects = ["mapsforge-map-android"]
-project.ext.androidapkprojects = ["Samples"]
-project.ext.androidprojects = project.androidlibraryprojects + project.androidapkprojects
-
-// TODO get checkstyle and pmd working for android (right now it does not work out of the box, so better wait for official fix)
-
-configure(filterProjects(project.androidapkprojects)) {
-    apply plugin: 'com.android.application'
-}
-
-=======
     apply plugin: 'maven'
 
     dependencies {
@@ -140,7 +90,6 @@
     }
 }
 
->>>>>>> 543b69d2
 configure(filterProjects(project.androidlibraryprojects)) {
     apply plugin: 'com.android.library'
     apply plugin: 'com.github.dcendents.android-maven'
@@ -161,11 +110,7 @@
 configure(filterProjects(project.androidprojects)) {
 
     android {
-<<<<<<< HEAD
-        compileSdkVersion androidTargetSdk()
-=======
         compileSdkVersion androidCompileSdk()
->>>>>>> 543b69d2
         buildToolsVersion "$androidBuildVersionTools"
 
         compileOptions {
@@ -177,10 +122,6 @@
             versionCode versionCode()
             versionName versionName()
             minSdkVersion androidMinSdk()
-<<<<<<< HEAD
-            targetSdkVersion androidTargetSdk()
-=======
->>>>>>> 543b69d2
         }
 
         sourceSets {
