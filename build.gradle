--- conflicted
+++ resolved
@@ -14,11 +14,7 @@
 
 allprojects {
   group = 'org.mapsforge'
-<<<<<<< HEAD
   version = 'rotation-SNAPSHOT'
-=======
-  version = 'dev-SNAPSHOT'
->>>>>>> d54daaf3
   ext.androidBuildVersionTools = "22"
   ext.jUnitVersion = "4.11"
   description = """The mapsforge project provides free and open software for OpenStreetMap-based applications."""
