buildscript {
    repositories {
        jcenter()
    }
    dependencies {
        classpath 'com.android.tools.build:gradle:1.3.1'
        classpath 'com.github.dcendents:android-maven-gradle-plugin:1.3'
    }
}

def filterProjects(filter) {
    return subprojects.findAll { project -> filter.contains(project.name) }
}

allprojects {
    group = 'org.mapsforge'
<<<<<<< HEAD
    version = 'master-SNAPSHOT'
    ext.androidBuildVersionTools = "23.0.1"
=======
    version = 'dev-SNAPSHOT'
    ext.androidBuildVersionTools = "23.0.2"
>>>>>>> 4b4fb739
    ext.jUnitVersion = "4.11"
    description = """The mapsforge project provides free and open software for OpenStreetMap-based applications."""
}

// no injection of functions, so via inheritance
def androidCompileSdk() { return 23 }

def androidMinSdk() { return 10 }

// this is the last SDK with the old permissions system, so this should not change in the future
def androidTargetSdkOldPermissions() { return 22 }

// moving forward we will target the latest SDK (that will all have the new permissions system)
def androidTargetSdkRuntimePermissions() { return androidCompileSdk() }

def versionCode() { return 60 }

def versionName() { return version }

// Configuration injection for all subprojects

subprojects {
    repositories {
        jcenter()
    }
    apply plugin: 'eclipse'
}

// Configuration for all plain Java projects

project.ext.javaprojects = ["mapsforge-core", "mapsforge-map-reader", "mapsforge-map", "mapsforge-map-awt", "mapsforge-map-writer", "SwingMapViewer"]

configure(filterProjects(project.javaprojects)) {
    apply plugin: 'java'
    apply plugin: 'checkstyle'
    apply plugin: 'maven'

    dependencies {
        testCompile group: 'junit', name: 'junit', version: "$jUnitVersion"
    }

    checkstyle {
        showViolations = false  // turn on for reporting
        // as of Gradle 2.2.1 every sub project seems to require a checkstyle file, this
        // directive forces all projects to use the shared file in the root project
        configFile = rootProject.file('config/checkstyle/checkstyle.xml')
    }

    // set java source encoding, otherwise some tests fail
    [compileJava, compileTestJava]*.options*.encoding = 'UTF-8'
}

// Configuration for Android projects
project.ext.androidlibraryprojects = ["mapsforge-map-android", "mapsforge-map-android-extras"]
project.ext.androidapkprojects = ["Samples"]
project.ext.androidprojects = project.androidlibraryprojects + project.androidapkprojects

// TODO get checkstyle and pmd working for android (right now it does not work out of the box, so better wait for official fix)

configure(filterProjects(project.androidapkprojects)) {
    apply plugin: 'com.android.application'

    android {
        productFlavors {
            oldpermissions {
                targetSdkVersion androidTargetSdkOldPermissions()
            }
            runtimepermissions {
                targetSdkVersion androidTargetSdkRuntimePermissions()
            }
        }
    }
}

configure(filterProjects(project.androidlibraryprojects)) {
    apply plugin: 'com.android.library'
    apply plugin: 'com.github.dcendents.android-maven'

    android.libraryVariants.all { variant ->
        def name = variant.buildType.name
        if (name.equals("debug")) {
            print "Skipping debug jar"
            return; // Skip debug builds.
        }
        def task = project.tasks.create "jar${name.capitalize()}", Jar
        task.dependsOn variant.javaCompile
        task.from variant.javaCompile.destinationDir
        artifacts.add('archives', task);
    }
}

configure(filterProjects(project.androidprojects)) {

    android {
        compileSdkVersion androidCompileSdk()
        buildToolsVersion "$androidBuildVersionTools"

        compileOptions {
            sourceCompatibility JavaVersion.VERSION_1_7
            targetCompatibility JavaVersion.VERSION_1_7
        }

        defaultConfig {
            versionCode versionCode()
            versionName versionName()
            minSdkVersion androidMinSdk()
        }

        sourceSets {
            main {
                manifest.srcFile 'AndroidManifest.xml'
                java.srcDirs = ['src/main/java']
                resources.srcDirs = ['src']
                res.srcDirs = ['res']
                assets.srcDirs = ['assets']
            }
        }
    }
} <|MERGE_RESOLUTION|>--- conflicted
+++ resolved
@@ -14,13 +14,8 @@
 
 allprojects {
     group = 'org.mapsforge'
-<<<<<<< HEAD
     version = 'master-SNAPSHOT'
-    ext.androidBuildVersionTools = "23.0.1"
-=======
-    version = 'dev-SNAPSHOT'
     ext.androidBuildVersionTools = "23.0.2"
->>>>>>> 4b4fb739
     ext.jUnitVersion = "4.11"
     description = """The mapsforge project provides free and open software for OpenStreetMap-based applications."""
 }
@@ -36,7 +31,7 @@
 // moving forward we will target the latest SDK (that will all have the new permissions system)
 def androidTargetSdkRuntimePermissions() { return androidCompileSdk() }
 
-def versionCode() { return 60 }
+def versionCode() { return 52 }
 
 def versionName() { return version }
 
