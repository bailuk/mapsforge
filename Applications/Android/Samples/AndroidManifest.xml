<?xml version="1.0" encoding="utf-8"?>
<<<<<<< HEAD
<manifest
	package="org.mapsforge.applications.android.samples"
	xmlns:android="http://schemas.android.com/apk/res/android"
	android:installLocation="auto"
	android:versionCode="51"
	android:versionName="0.5.1">
=======
<manifest xmlns:android="http://schemas.android.com/apk/res/android"
    package="org.mapsforge.applications.android.samples"
    android:installLocation="auto"
    android:versionCode="50"
    android:versionName="dev-SNAPSHOT" >
>>>>>>> afd18a0f

    <uses-permission android:name="android.permission.READ_EXTERNAL_STORAGE" />
    <uses-permission android:name="android.permission.WRITE_EXTERNAL_STORAGE" />
    <uses-permission android:name="android.permission.ACCESS_FINE_LOCATION" />
    <uses-permission android:name="android.permission.INTERNET" />

    <uses-sdk
        android:minSdkVersion="9"
        android:targetSdkVersion="22" />

    <application
        android:name=".SamplesApplication"
        android:allowBackup="true"
<<<<<<< HEAD
        android:hardwareAccelerated="false"
=======
>>>>>>> afd18a0f
        android:label="Mapsforge Samples" >
        <activity android:name=".Samples" >
            <intent-filter>
                <action android:name="android.intent.action.MAIN" />

                <category android:name="android.intent.category.LAUNCHER" />
            </intent-filter>
        </activity>
        <activity
            android:name=".BasicMapViewerV3"
            android:configChanges="keyboardHidden|orientation|screenSize"
            android:label="Map Viewer with built-in V3 Rendertheme (osmarender)" />
        <activity
            android:name=".LabelLayerMapViewer"
            android:configChanges="keyboardHidden|orientation|screenSize"
            android:label="BasicMapViewer Labels on Tiles" />
        <activity
            android:name=".NoXMLLayout"
            android:configChanges="keyboardHidden|orientation|screenSize"
            android:label="Map Viewer without XML Layout" />
        <activity
            android:name=".SimplestMapViewer"
            android:configChanges="keyboardHidden|orientation|screenSize"
            android:label="Simplest Map Viewer" />
        <activity
            android:name=".DownloadLayerViewer"
            android:configChanges="keyboardHidden|orientation|screenSize"
            android:label="DownloadLayerViewer" />
        <activity
            android:name=".TileStoreLayerViewer"
            android:configChanges="keyboardHidden|orientation|screenSize"
            android:label="Tile Store Viewer" />
        <activity
            android:name=".DownloadCustomLayerViewer"
            android:configChanges="keyboardHidden|orientation|screenSize"
            android:label="DownloadCustomLayerViewer" />
        <activity
            android:name=".DiagnosticsMapViewer"
            android:configChanges="keyboardHidden|orientation|screenSize"
            android:label="DiagnosticsMapViewer" />
        <activity
            android:name=".RenderTheme4"
            android:configChanges="keyboardHidden|orientation|screenSize"
            android:label="RenderTheme V4" />
        <activity
            android:name=".TwoMaps"
            android:configChanges="keyboardHidden|orientation|screenSize"
            android:label="Two Maps Overlaid" />
        <activity
            android:name=".RenderThemeChanger"
            android:configChanges="keyboardHidden|orientation|screenSize"
            android:label="Automatically changes between renderthemes on SDCard" />
        <activity
            android:name=".TileSizeChanger"
            android:configChanges="keyboardHidden|orientation|screenSize"
            android:label="Automatically changes tile sizes" />
        <activity
            android:name=".OverlayMapViewer"
            android:configChanges="keyboardHidden|orientation|screenSize"
            android:label="OverlayMapViewer" />
        <activity
            android:name=".GridMapViewer"
            android:configChanges="keyboardHidden|orientation|screenSize"
            android:label="Geographical Grid" />
        <activity
            android:name=".ZoomToBounds"
            android:configChanges="keyboardHidden|orientation|screenSize"
            android:label="Zooms to map bounds of overlay" />
        <activity
            android:name=".OverlayWithoutBaseMapViewer"
            android:configChanges="keyboardHidden|orientation|screenSize"
            android:label="OverlayWithoutBaseMapViewer" />
        <activity
            android:name=".LongPressAction"
            android:configChanges="keyboardHidden|orientation|screenSize"
            android:label="Create and delete circles with long press" />
        <activity
            android:name=".MoveAnimation"
            android:configChanges="keyboardHidden|orientation|screenSize"
            android:label="Long press triggers animation to point" />
        <activity
            android:name=".ChangingBitmaps"
            android:configChanges="keyboardHidden|orientation|screenSize"
            android:label="Bitmaps automatically change" />
        <activity
            android:name=".LocationOverlayMapViewer"
            android:configChanges="keyboardHidden|orientation|screenSize"
            android:label="LocationOverlayMapViewer" />
        <activity
            android:name=".BubbleOverlay"
            android:configChanges="keyboardHidden|orientation|screenSize"
            android:label="Information bubbles" />
        <activity
            android:name=".DualMapViewer"
            android:configChanges="keyboardHidden|orientation|screenSize"
            android:label="Dual Map View" />
        <activity
            android:name=".DualMapViewerWithDifferentDisplayModels"
            android:configChanges="keyboardHidden|orientation|screenSize"
            android:label="Two views with different DisplayModels" />
        <activity
            android:name=".DualMapViewerWithClampedTileSizes"
            android:configChanges="keyboardHidden|orientation|screenSize"
            android:label="Clamping tile sizes to fixed multiples" />
        <activity
            android:name=".DualMapnikMapViewer"
            android:configChanges="keyboardHidden|orientation|screenSize"
            android:label="Two tied viewers" />
        <activity
            android:name=".DualOverviewMapViewer"
            android:configChanges="keyboardHidden|orientation|screenSize"
            android:label="Show a little overview map at different zoom level" />
        <activity
            android:name=".MultiMapLowResWorld"
            android:configChanges="keyboardHidden|orientation|screenSize"
            android:label="Low res world background" />
        <activity
            android:name=".StackedLayersMapViewer"
            android:configChanges="keyboardHidden|orientation|screenSize"
            android:label="Multiple layers generated from same map" />
        <activity
            android:name=".RotateMapViewer"
            android:configChanges="keyboardHidden|orientation|screenSize"
            android:label="Map Rotation (external)" />
        <activity
            android:name=".ItemListActivity"
            android:label="Fragments Item List"
            android:parentActivityName="org.mapsforge.applications.android.samples.Samples" >
            <meta-data
                android:name="android.support.PARENT_ACTIVITY"
                android:value="org.mapsforge.applications.android.samples.Samples" />
        </activity>
        <activity
            android:name=".ItemDetailActivity"
            android:configChanges="keyboardHidden|orientation|screenSize"
            android:label="Fragments Item Details"
            android:parentActivityName=".ItemListActivity" >
            <meta-data
                android:name="android.support.PARENT_ACTIVITY"
                android:value=".ItemListActivity" />
        </activity>
        <activity
            android:name=".Settings"
            android:label="Settings"
            android:parentActivityName=".Samples" >
            <meta-data
                android:name="android.support.PARENT_ACTIVITY"
                android:value=".Samples" />
        </activity>
    </application>

</manifest><|MERGE_RESOLUTION|>--- conflicted
+++ resolved
@@ -1,18 +1,9 @@
 <?xml version="1.0" encoding="utf-8"?>
-<<<<<<< HEAD
-<manifest
-	package="org.mapsforge.applications.android.samples"
-	xmlns:android="http://schemas.android.com/apk/res/android"
-	android:installLocation="auto"
-	android:versionCode="51"
-	android:versionName="0.5.1">
-=======
 <manifest xmlns:android="http://schemas.android.com/apk/res/android"
     package="org.mapsforge.applications.android.samples"
     android:installLocation="auto"
     android:versionCode="50"
     android:versionName="dev-SNAPSHOT" >
->>>>>>> afd18a0f
 
     <uses-permission android:name="android.permission.READ_EXTERNAL_STORAGE" />
     <uses-permission android:name="android.permission.WRITE_EXTERNAL_STORAGE" />
@@ -26,10 +17,6 @@
     <application
         android:name=".SamplesApplication"
         android:allowBackup="true"
-<<<<<<< HEAD
-        android:hardwareAccelerated="false"
-=======
->>>>>>> afd18a0f
         android:label="Mapsforge Samples" >
         <activity android:name=".Samples" >
             <intent-filter>
