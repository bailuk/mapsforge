--- conflicted
+++ resolved
@@ -22,6 +22,7 @@
             android:configChanges="keyboardHidden|orientation|screenSize" >
             <intent-filter>
                 <action android:name="android.intent.action.MAIN" />
+
                 <category android:name="android.intent.category.LAUNCHER" />
             </intent-filter>
         </activity>
@@ -136,6 +137,10 @@
             android:configChanges="keyboardHidden|orientation|screenSize"
             android:label="Map Rotation (external)" />
         <activity
+            android:name=".RotationMapViewer"
+            android:configChanges="keyboardHidden|orientation|screenSize"
+            android:label="Map Rotation (alpha)" />
+        <activity
             android:name=".SimpleDataStoreMapViewer"
             android:configChanges="keyboardHidden|orientation|screenSize"
             android:label="Simple User Map Store" />
@@ -152,23 +157,9 @@
             android:configChanges="keyboardHidden|orientation|screenSize"
             android:label="Automatically changes tile sizes" />
         <activity
-<<<<<<< HEAD
-            android:name=".RotationMapViewer"
-            android:configChanges="keyboardHidden|orientation|screenSize"
-            android:label="Map Rotation (alpha)" />
-        <activity
-            android:name=".ItemListActivity"
-            android:label="Fragments Item List"
-            android:parentActivityName="org.mapsforge.applications.android.samples.Samples" >
-            <meta-data
-                android:name="android.support.PARENT_ACTIVITY"
-                android:value="org.mapsforge.applications.android.samples.Samples" />
-        </activity>
-=======
             android:name=".TileStoreLayerViewer"
             android:configChanges="keyboardHidden|orientation|screenSize"
             android:label="Tile Store Viewer" />
->>>>>>> 11563dbc
         <activity
             android:name=".TwoMaps"
             android:configChanges="keyboardHidden|orientation|screenSize"
